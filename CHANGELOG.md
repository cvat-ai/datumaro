# Changelog

All notable changes to this project will be documented in this file.

The format is based on [Keep a Changelog](https://keepachangelog.com/en/1.0.0/),
and this project adheres to [Semantic Versioning](https://semver.org/spec/v2.0.0.html).


## \[Unreleased\]
### Added
- Support for custom media types, new `PointCloud` media type,
  `DatasetItem.media` and `.media_as(type)` members
  (<https://github.com/openvinotoolkit/datumaro/pull/539>)
- \[API\] A way to request dataset and extractor media type with `media_type`
  (<https://github.com/openvinotoolkit/datumaro/pull/539>)
- BraTS format (import-only) (.npy and .nii.gz), new `MultiframeImage`
  media type (<https://github.com/openvinotoolkit/datumaro/pull/628>)
- Common Semantic Segmentation dataset format (import-only)
  (<https://github.com/openvinotoolkit/datumaro/pull/685>)
- An option to disable `data/` prefix inclusion in YOLO export
  (<https://github.com/openvinotoolkit/datumaro/pull/689>)
- New command `describe-downloads` to print information about downloadable datasets
  (<https://github.com/openvinotoolkit/datumaro/pull/678>)
- Detection for Cityscapes format
  (<https://github.com/openvinotoolkit/datumaro/pull/680>)
- Maximum recursion `--depth` parameter for `detect-dataset` CLI command
  (<https://github.com/openvinotoolkit/datumaro/pull/680>)
- An option to save a single subset in the `download` command
  (<https://github.com/openvinotoolkit/datumaro/pull/697>)
- Common Super Resolution dataset format (import-only)
  (<https://github.com/openvinotoolkit/datumaro/pull/700>)
- Kinetics 400/600/700 dataset format (import-only)
  (<https://github.com/openvinotoolkit/datumaro/pull/706>)
- NYU Depth Dataset V2 format (import-only)
  (<https://github.com/openvinotoolkit/datumaro/pull/712>)
<<<<<<< HEAD
- `format` and `media type` fields in the `info` command output
  (<https://github.com/cvat-ai/datumaro/pull/5>)
=======
- Skeleton annotation type
  (<https://github.com/cvat-ai/datumaro/pull/6>)
- Storing labels with the same name but with a different parent
  (<https://github.com/cvat-ai/datumaro/pull/8>)
>>>>>>> bac20235

### Changed
- `env.detect_dataset()` now returns a list of detected formats at all recursion levels
  instead of just the lowest one
  (<https://github.com/openvinotoolkit/datumaro/pull/680>)
- Open Images: allowed to store annotations file in root path as well
  (<https://github.com/openvinotoolkit/datumaro/pull/680>)
- Improved parsing error messages in COCO, VOC and YOLO formats
  (<https://github.com/openvinotoolkit/datumaro/pull/684>,
   <https://github.com/openvinotoolkit/datumaro/pull/686>,
   <https://github.com/openvinotoolkit/datumaro/pull/687>)
- YOLO format now supports almost any subset names, except `backup`, `names` and `classes`
  (instead of just `train` and `valid`). The reserved names now raise an error on exporting.
  (<https://github.com/openvinotoolkit/datumaro/pull/688>)
- \[CLI\] Removed the `--all` flag in `datum info`, added the `--json` flag
  (<https://github.com/cvat-ai/datumaro/pull/5>)

### Deprecated
- `--save-images` is replaced with `--save-media` in CLI and converter API
  (<https://github.com/openvinotoolkit/datumaro/pull/539>)
- \[API\] `image`, `point_cloud` and `related_images` of `DatasetItem` are
  replaced with `media` and `media_as(type)` members and c-tor parameters
  (<https://github.com/openvinotoolkit/datumaro/pull/539>)

### Removed
- TBD

### Fixed
- Detection for LFW format
  (<https://github.com/openvinotoolkit/datumaro/pull/680>)

### Security
- TBD

## 21/02/2022 - Release v0.3
### Added
- Ability to import a video as frames with the `video_frames` format and
  to split a video into frames with the `datum util split_video` command
  (<https://github.com/openvinotoolkit/datumaro/pull/555>)
- `--subset` parameter in the `image_dir` format
  (<https://github.com/openvinotoolkit/datumaro/pull/555>)
- `MediaManager` API to control loaded media resources at runtime
  (<https://github.com/openvinotoolkit/datumaro/pull/555>)
- Command to detect the format of a dataset
  (<https://github.com/openvinotoolkit/datumaro/pull/576>)
- More comfortable access to library API via `import datumaro`
  (<https://github.com/openvinotoolkit/datumaro/pull/630>)
- CLI command-like free functions (`export`, `transform`, ...)
  (<https://github.com/openvinotoolkit/datumaro/pull/630>)
- Reading specific annotation files for train dataset in Cityscapes
  (<https://github.com/openvinotoolkit/datumaro/pull/632>)
- Random sampling transforms (`random_sampler`, `label_random_sampler`)
  to create smaller datasets from bigger ones
  (<https://github.com/openvinotoolkit/datumaro/pull/636>,
   <https://github.com/openvinotoolkit/datumaro/pull/640>)
- API to report dataset import and export progress;
  API to report dataset import and export errors and take action (skip, fail)
  (supported in COCO, VOC and YOLO formats)
  (<https://github.com/openvinotoolkit/datumaro/pull/650>)
- Support for downloading the ImageNetV2 and COCO datasets
  (<https://github.com/openvinotoolkit/datumaro/pull/653>,
   <https://github.com/openvinotoolkit/datumaro/pull/659>)
- A way for formats to signal that they don't support detection
  (<https://github.com/openvinotoolkit/datumaro/pull/665>)
- Removal transforms to remove items/annoations/attributes from dataset
  (`remove_items`, `remove_annotations`, `remove_attributes`)
  (<https://github.com/openvinotoolkit/datumaro/pull/670>)

### Changed
- Allowed direct file paths in `datum import`. Such sources are imported like
  when the `rpath` parameter is specified, however, only the selected path
  is copied into the project
  (<https://github.com/openvinotoolkit/datumaro/pull/555>)
- Improved `stats` performance, added new filtering parameters,
  image stats (`unique`, `repeated`) moved to the `dataset` section,
  removed `mean` and `std` from the `dataset` section
  (<https://github.com/openvinotoolkit/datumaro/pull/621>)
- Allowed `Image` creation from just `size` info
  (<https://github.com/openvinotoolkit/datumaro/pull/634>)
- Added image search in VOC XML-based subformats
  (<https://github.com/openvinotoolkit/datumaro/pull/634>)
- Added image path equality checks in simple merge, when applicable
  (<https://github.com/openvinotoolkit/datumaro/pull/634>)
- Supported saving box attributes when downloading the TFDS version of VOC
  (<https://github.com/openvinotoolkit/datumaro/pull/668>)
- Switched to a `pyproject.toml`-based build
  (<https://github.com/openvinotoolkit/datumaro/pull/671>)

### Deprecated
- TBD

### Removed
- Official support of Python 3.6 (due to it's EOL)
  (<https://github.com/openvinotoolkit/datumaro/pull/617>)
- Backward compatibility annotation symbols in `components.extractor`
  (<https://github.com/openvinotoolkit/datumaro/pull/630>)

### Fixed
- Prohibited calling `add`, `import` and `export` commands without a project
  (<https://github.com/openvinotoolkit/datumaro/pull/555>)
- Calling `make_dataset` on empty project tree now produces the error properly
  (<https://github.com/openvinotoolkit/datumaro/pull/555>)
- Saving (overwriting) a dataset in a project when rpath is used
  (<https://github.com/openvinotoolkit/datumaro/pull/613>)
- Output image extension preserving in the `Resize` transform
  (<https://github.com/openvinotoolkit/datumaro/issues/606>)
- Memory overuse in the `Resize` transform
  (<https://github.com/openvinotoolkit/datumaro/issues/607>)
- Invalid image pixels produced by the `Resize` transform
  (<https://github.com/openvinotoolkit/datumaro/issues/618>)
- Numeric warnings that sometimes occurred in `stats` command
  (e.g. <https://github.com/openvinotoolkit/datumaro/issues/607>)
  (<https://github.com/openvinotoolkit/datumaro/pull/621>)
- Added missing item attribute merging in simple merge
  (<https://github.com/openvinotoolkit/datumaro/pull/634>)
- Inability to disambiguate VOC from LabelMe in some cases
  (<https://github.com/openvinotoolkit/datumaro/issues/658>)

### Security
- TBD

## 28/01/2022 - Release v0.2.3
### Added
- Command to download public datasets
  (<https://github.com/openvinotoolkit/datumaro/pull/582>)
- Extension autodetection in `ByteImage`
  (<https://github.com/openvinotoolkit/datumaro/pull/595>)
- MPII Human Pose Dataset (import-only) (.mat and .json)
  (<https://github.com/openvinotoolkit/datumaro/pull/584>)
- MARS format (import-only)
  (<https://github.com/openvinotoolkit/datumaro/pull/585>)

### Changed
- The `pycocotools` dependency lower bound is raised to `2.0.4`.
  (<https://github.com/openvinotoolkit/datumaro/pull/449>)
- `smooth_line` from `datumaro.util.annotation_util` - the function
  is renamed to `approximate_line` and has updated interface
  (<https://github.com/openvinotoolkit/datumaro/pull/592>)

### Deprecated
- Python 3.6 support

### Removed
- TBD

### Fixed
- Fails in multimerge when lines are not approximated and when there are no
  label categories (<https://github.com/openvinotoolkit/datumaro/pull/592>)
- Cannot convert LabelMe dataset, that has no subsets
  (<https://github.com/openvinotoolkit/datumaro/pull/600>)

### Security
- TBD

## 24/12/2021 - Release v0.2.2
### Added
- Video reading API
  (<https://github.com/openvinotoolkit/datumaro/pull/521>)
- Python API documentation
  (<https://github.com/openvinotoolkit/datumaro/pull/526>)
- Mapillary Vistas dataset format (Import-only)
  (<https://github.com/openvinotoolkit/datumaro/pull/537>)
- Datumaro can now be installed on Windows on Python 3.9
  (<https://github.com/openvinotoolkit/datumaro/pull/547>)
- Import for SYNTHIA dataset format
  (<https://github.com/openvinotoolkit/datumaro/pull/532>)
- Support of `score` attribute in KITTI detetion
  (<https://github.com/openvinotoolkit/datumaro/pull/571>)
- Support for Accuracy Checker dataset meta files in formats
  (<https://github.com/openvinotoolkit/datumaro/pull/553>,
  <https://github.com/openvinotoolkit/datumaro/pull/569>,
  <https://github.com/openvinotoolkit/datumaro/pull/575>)
- Import for VoTT dataset format
  (<https://github.com/openvinotoolkit/datumaro/pull/573>)
- Image resizing transform
  (<https://github.com/openvinotoolkit/datumaro/pull/581>)

### Changed
- The following formats can now be detected unambiguously:
  `ade20k2017`, `ade20k2020`, `camvid`, `coco`, `cvat`, `datumaro`,
  `icdar_text_localization`, `icdar_text_segmentation`,
  `icdar_word_recognition`, `imagenet_txt`, `kitti_raw`, `label_me`, `lfw`,
  `mot_seq`, `open_images`, `vgg_face2`, `voc`, `widerface`, `yolo`
  (<https://github.com/openvinotoolkit/datumaro/pull/531>,
  <https://github.com/openvinotoolkit/datumaro/pull/536>,
  <https://github.com/openvinotoolkit/datumaro/pull/550>,
  <https://github.com/openvinotoolkit/datumaro/pull/557>,
  <https://github.com/openvinotoolkit/datumaro/pull/558>)
- Allowed Pytest-native tests
  (<https://github.com/openvinotoolkit/datumaro/pull/563>)
- Allowed export options in the `datum merge` command
  (<https://github.com/openvinotoolkit/datumaro/pull/545>)

### Deprecated
- Using `Image`, `ByteImage` from `datumaro.util.image` - these classes
  are moved to `datumaro.components.media`
  (<https://github.com/openvinotoolkit/datumaro/pull/538>)

### Removed
- Equality comparison support between `datumaro.components.media.Image`
  and `numpy.ndarray`
  (<https://github.com/openvinotoolkit/datumaro/pull/568>)

### Fixed
- Bug #560: import issue with MOT dataset when using seqinfo.ini file
  (<https://github.com/openvinotoolkit/datumaro/pull/564>)
- Empty lines in VOC subset lists are not ignored
  (<https://github.com/openvinotoolkit/datumaro/pull/587>)

### Security
- TBD

## 16/11/2021 - Release v0.2.1
### Added
- Import for CelebA dataset format.
  (<https://github.com/openvinotoolkit/datumaro/pull/484>)

### Changed
- File `people.txt` became optional in LFW
  (<https://github.com/openvinotoolkit/datumaro/pull/509>)
- File `image_ids_and_rotation.csv` became optional Open Images
  (<https://github.com/openvinotoolkit/datumaro/pull/509>)
- Allowed underscores (`_`) in subset names in COCO
  (<https://github.com/openvinotoolkit/datumaro/pull/509>)
- Allowed annotation files with arbitrary names in COCO
  (<https://github.com/openvinotoolkit/datumaro/pull/509>)
- The `icdar_text_localization` format is no longer detected in every directory
  (<https://github.com/openvinotoolkit/datumaro/pull/531>)
- Updated `pycocotools` version to 2.0.2
  (<https://github.com/openvinotoolkit/datumaro/pull/534>)

### Deprecated
- TBD

### Removed
- TBD

### Fixed
- Unhandled exception when a file is specified as the source for a COCO or
  MOTS dataset
  (<https://github.com/openvinotoolkit/datumaro/pull/530>)
- Exporting dataset without `color` attribute into the
  `icdar_text_segmentation` format
  (<https://github.com/openvinotoolkit/datumaro/pull/556>)
### Security
- TBD

## 14/10/2021 - Release v0.2
### Added
- A new installation target: `pip install datumaro[default]`, which should
  be used by default. The simple `datumaro` is supposed for library users.
  (<https://github.com/openvinotoolkit/datumaro/pull/238>)
- Dataset and project versioning capabilities (Git-like)
  (<https://github.com/openvinotoolkit/datumaro/pull/238>)
- "dataset revpath" concept in CLI, allowing to pass a dataset path with
  the dataset format in `diff`, `merge`, `explain` and `info` CLI commands
  (<https://github.com/openvinotoolkit/datumaro/pull/238>)
- `import`, `remove`, `commit`, `checkout`, `log`, `status`, `info` CLI commands
  (<https://github.com/openvinotoolkit/datumaro/pull/238>)
- `Coco*Extractor` classes now have an option to preserve label IDs from the
  original annotation file
  (<https://github.com/openvinotoolkit/datumaro/pull/453>)
- `patch` CLI command to patch datasets
  (<https://github.com/openvinotoolkit/datumaro/pull/401>)
- `ProjectLabels` transform to change dataset labels for merging etc.
  (<https://github.com/openvinotoolkit/datumaro/pull/401>,
   <https://github.com/openvinotoolkit/datumaro/pull/478>)
- Support for custom labels in the KITTI detection format
  (<https://github.com/openvinotoolkit/datumaro/pull/481>)
- Type annotations and docs for Annotation classes
  (<https://github.com/openvinotoolkit/datumaro/pull/493>)
- Options to control label loading behavior in `imagenet_txt` import
  (<https://github.com/openvinotoolkit/datumaro/pull/434>,
  <https://github.com/openvinotoolkit/datumaro/pull/489>)

### Changed
- A project can contain and manage multiple datasets instead of a single one.
  CLI operations can be applied to the whole project, or to separate datasets.
  Datasets are modified inplace, by default
  (<https://github.com/openvinotoolkit/datumaro/issues/328>)
- CLI help for builtin plugins doesn't require project
  (<https://github.com/openvinotoolkit/datumaro/issues/328>)
- Annotation-related classes were moved into a new module,
  `datumaro.components.annotation`
  (<https://github.com/openvinotoolkit/datumaro/pull/439>)
- Rollback utilities replaced with Scope utilities
  (<https://github.com/openvinotoolkit/datumaro/pull/444>)
- The `Project` class from `datumaro.components` is changed completely
  (<https://github.com/openvinotoolkit/datumaro/pull/238>)
- `diff` and `ediff` are joined into a single `diff` CLI command
  (<https://github.com/openvinotoolkit/datumaro/pull/238>)
- Projects use new file layout, incompatible with old projects.
  An old project can be updated with `datum project migrate`
  (<https://github.com/openvinotoolkit/datumaro/pull/238>)
- Inheriting `CliPlugin` is not required in plugin classes
  (<https://github.com/openvinotoolkit/datumaro/pull/238>)
- `Importer`s do not create `Project`s anymore and just return a list of
  extractor configurations
  (<https://github.com/openvinotoolkit/datumaro/pull/238>)

### Deprecated
- TBD

### Removed
- `import`, `project merge` CLI commands
  (<https://github.com/openvinotoolkit/datumaro/pull/238>)
- Support for project hierarchies. A project cannot be a source anymore
  (<https://github.com/openvinotoolkit/datumaro/pull/238>)
- Project cannot have independent internal dataset anymore. All the project
  data must be stored in the project data sources
  (<https://github.com/openvinotoolkit/datumaro/pull/238>)
- `datumaro_project` format
  (<https://github.com/openvinotoolkit/datumaro/pull/238>)
- Unused `path` field of `DatasetItem`
  (<https://github.com/openvinotoolkit/datumaro/pull/455>)

### Fixed
- Deprecation warning in `open_images_format.py`
  (<https://github.com/openvinotoolkit/datumaro/pull/440>)
- `lazy_image` returning unrelated data sometimes
  (<https://github.com/openvinotoolkit/datumaro/issues/409>)
- Invalid call to `pycocotools.mask.iou`
  (<https://github.com/openvinotoolkit/datumaro/pull/450>)
- Importing of Open Images datasets without image data
  (<https://github.com/openvinotoolkit/datumaro/pull/463>)
- Return value type in `Dataset.is_modified`
  (<https://github.com/openvinotoolkit/datumaro/pull/401>)
- Remapping of secondary categories in `RemapLabels`
  (<https://github.com/openvinotoolkit/datumaro/pull/401>)
- VOC dataset patching for classification and segmentation tasks
  (<https://github.com/openvinotoolkit/datumaro/pull/478>)
- Exported mask label ids in KITTI segmentation
  (<https://github.com/openvinotoolkit/datumaro/pull/481>)
- Missing `label` for `Points` read in the LFW format
  (<https://github.com/openvinotoolkit/datumaro/pull/494>)

### Security
- TBD

## 24/08/2021 - Release v0.1.11
### Added
- The Open Images format now supports bounding box
  and segmentation mask annotations
  (<https://github.com/openvinotoolkit/datumaro/pull/352>,
  <https://github.com/openvinotoolkit/datumaro/pull/388>).
- Bounding boxes values decrement transform (<https://github.com/openvinotoolkit/datumaro/pull/366>)
- Improved error reporting in `Dataset` (<https://github.com/openvinotoolkit/datumaro/pull/386>)
- Support ADE20K format (import only) (<https://github.com/openvinotoolkit/datumaro/pull/400>)
- Documentation website at <https://openvinotoolkit.github.io/datumaro> (<https://github.com/openvinotoolkit/datumaro/pull/420>)

### Changed
- Datumaro no longer depends on scikit-image
  (<https://github.com/openvinotoolkit/datumaro/pull/379>)
- `Dataset` remembers export options on saving / exporting for the first time (<https://github.com/openvinotoolkit/datumaro/pull/386>)

### Deprecated
- TBD

### Removed
- TBD

### Fixed
- Application of `remap_labels` to dataset categories of different length (<https://github.com/openvinotoolkit/datumaro/issues/314>)
- Patching of datasets in formats (<https://github.com/openvinotoolkit/datumaro/issues/348>)
- Improved Cityscapes export performance (<https://github.com/openvinotoolkit/datumaro/pull/367>)
- Incorrect format of `*_labelIds.png` in Cityscapes export (<https://github.com/openvinotoolkit/datumaro/issues/325>, <https://github.com/openvinotoolkit/datumaro/issues/342>)
- Item id in ImageNet format (<https://github.com/openvinotoolkit/datumaro/pull/371>)
- Double quotes for ICDAR Word Recognition (<https://github.com/openvinotoolkit/datumaro/pull/375>)
- Wrong display of builtin formats in CLI (<https://github.com/openvinotoolkit/datumaro/issues/332>)
- Non utf-8 encoding of annotation files in Market-1501 export (<https://github.com/openvinotoolkit/datumaro/pull/392>)
- Import of ICDAR, PASCAL VOC and VGGFace2 images from subdirectories on WIndows
  (<https://github.com/openvinotoolkit/datumaro/pull/392>)
- Saving of images with Unicode paths on Windows (<https://github.com/openvinotoolkit/datumaro/pull/392>)
- Calling `ProjectDataset.transform()` with a string argument (<https://github.com/openvinotoolkit/datumaro/issues/402>)
- Attributes casting for CVAT format (<https://github.com/openvinotoolkit/datumaro/pull/403>)
- Loading of custom project plugins (<https://github.com/openvinotoolkit/datumaro/issues/404>)
- Reading, writing anno file and saving name of the subset for test subset
  (<https://github.com/openvinotoolkit/datumaro/pull/447>)

### Security
- Fixed unsafe unpickling in CIFAR import (<https://github.com/openvinotoolkit/datumaro/pull/362>)

## 14/07/2021 - Release v0.1.10
### Added
- Support for import/export zip archives with images (<https://github.com/openvinotoolkit/datumaro/pull/273>)
- Subformat importers for VOC and COCO (<https://github.com/openvinotoolkit/datumaro/pull/281>)
- Support for KITTI dataset segmentation and detection format (<https://github.com/openvinotoolkit/datumaro/pull/282>)
- Updated YOLO format user manual (<https://github.com/openvinotoolkit/datumaro/pull/295>)
- `ItemTransform` class, which describes item-wise dataset `Transform`s (<https://github.com/openvinotoolkit/datumaro/pull/297>)
- `keep-empty` export parameter in VOC format (<https://github.com/openvinotoolkit/datumaro/pull/297>)
- A base class for dataset validation plugins (<https://github.com/openvinotoolkit/datumaro/pull/299>)
- Partial support for the Open Images format;
  only images and image-level labels can be read/written
  (<https://github.com/openvinotoolkit/datumaro/pull/291>,
  <https://github.com/openvinotoolkit/datumaro/pull/315>).
- Support for Supervisely Point Cloud dataset format (<https://github.com/openvinotoolkit/datumaro/pull/245>, <https://github.com/openvinotoolkit/datumaro/pull/353>)
- Support for KITTI Raw / Velodyne Points dataset format (<https://github.com/openvinotoolkit/datumaro/pull/245>)
- Support for CIFAR-100 and documentation for CIFAR-10/100 (<https://github.com/openvinotoolkit/datumaro/pull/301>)

### Changed
- Tensorflow AVX check is made optional in API and disabled by default (<https://github.com/openvinotoolkit/datumaro/pull/305>)
- Extensions for images in ImageNet_txt are now mandatory (<https://github.com/openvinotoolkit/datumaro/pull/302>)
- Several dependencies now have lower bounds (<https://github.com/openvinotoolkit/datumaro/pull/308>)

### Deprecated
- TBD

### Removed
- TBD

### Fixed
- Incorrect image layout on saving and a problem with ecoding on loading (<https://github.com/openvinotoolkit/datumaro/pull/284>)
- An error when XPath filter is applied to the dataset or its subset (<https://github.com/openvinotoolkit/datumaro/issues/259>)
- Tracking of `Dataset` changes done by transforms (<https://github.com/openvinotoolkit/datumaro/pull/297>)
- Improved CLI startup time in several cases (<https://github.com/openvinotoolkit/datumaro/pull/306>)

### Security
- Known issue: loading CIFAR can result in arbitrary code execution (<https://github.com/openvinotoolkit/datumaro/issues/327>)

## 03/06/2021 - Release v0.1.9
### Added
- Support for escaping in attribute values in LabelMe format (<https://github.com/openvinotoolkit/datumaro/issues/49>)
- Support for Segmentation Splitting (<https://github.com/openvinotoolkit/datumaro/pull/223>)
- Support for CIFAR-10/100 dataset format (<https://github.com/openvinotoolkit/datumaro/pull/225>, <https://github.com/openvinotoolkit/datumaro/pull/243>)
- Support for COCO panoptic and stuff format (<https://github.com/openvinotoolkit/datumaro/pull/210>)
- Documentation file and integration tests for Pascal VOC format (<https://github.com/openvinotoolkit/datumaro/pull/228>)
- Support for MNIST and MNIST in CSV dataset formats (<https://github.com/openvinotoolkit/datumaro/pull/234>)
- Documentation file for COCO format (<https://github.com/openvinotoolkit/datumaro/pull/241>)
- Documentation file and integration tests for YOLO format (<https://github.com/openvinotoolkit/datumaro/pull/246>)
- Support for Cityscapes dataset format (<https://github.com/openvinotoolkit/datumaro/pull/249>)
- Support for Validator configurable threshold (<https://github.com/openvinotoolkit/datumaro/pull/250>)

### Changed
- LabelMe format saves dataset items with their relative paths by subsets
  without changing names (<https://github.com/openvinotoolkit/datumaro/pull/200>)
- Allowed arbitrary subset count and names in classification and detection
  splitters (<https://github.com/openvinotoolkit/datumaro/pull/207>)
- Annotation-less dataset elements are now participate in subset splitting (<https://github.com/openvinotoolkit/datumaro/pull/211>)
- Classification task in LFW dataset format (<https://github.com/openvinotoolkit/datumaro/pull/222>)
- Testing is now performed with pytest instead of unittest (<https://github.com/openvinotoolkit/datumaro/pull/248>)

### Deprecated
- TBD

### Removed
- TBD

### Fixed
- Added support for auto-merging (joining) of datasets with no labels and
  having labels (<https://github.com/openvinotoolkit/datumaro/pull/200>)
- Allowed explicit label removal in `remap_labels` transform (<https://github.com/openvinotoolkit/datumaro/pull/203>)
- Image extension in CVAT format export (<https://github.com/openvinotoolkit/datumaro/pull/214>)
- Added a label "face" for bounding boxes in Wider Face (<https://github.com/openvinotoolkit/datumaro/pull/215>)
- Allowed adding "difficult", "truncated", "occluded" attributes when
  converting to Pascal VOC if these attributes are not present (<https://github.com/openvinotoolkit/datumaro/pull/216>)
- Empty lines in YOLO annotations are ignored (<https://github.com/openvinotoolkit/datumaro/pull/221>)
- Export in VOC format when no image info is available (<https://github.com/openvinotoolkit/datumaro/pull/239>)
- Fixed saving attribute in WiderFace extractor (<https://github.com/openvinotoolkit/datumaro/pull/251>)

### Security
- TBD

## 31/03/2021 - Release v0.1.8
### Added
- TBD

### Changed
- Added an option to allow undeclared annotation attributes in CVAT format
  export (<https://github.com/openvinotoolkit/datumaro/pull/192>)
- COCO exports images in separate dirs by subsets. Added an option to control
  this (<https://github.com/openvinotoolkit/datumaro/pull/195>)

### Deprecated
- TBD

### Removed
- TBD

### Fixed
- Instance masks of `background` class no more introduce an instance (<https://github.com/openvinotoolkit/datumaro/pull/188>)
- Added support for label attributes in Datumaro format (<https://github.com/openvinotoolkit/datumaro/pull/192>)

### Security
- TBD

## 24/03/2021 - Release v0.1.7
### Added
- OpenVINO plugin examples (<https://github.com/openvinotoolkit/datumaro/pull/159>)
- Dataset validation for classification and detection datasets (<https://github.com/openvinotoolkit/datumaro/pull/160>)
- Arbitrary image extensions in formats (import and export) (<https://github.com/openvinotoolkit/datumaro/issues/166>)
- Ability to set a custom subset name for an imported dataset (<https://github.com/openvinotoolkit/datumaro/issues/166>)
- CLI support for NDR(<https://github.com/openvinotoolkit/datumaro/pull/178>)

### Changed
- Common ICDAR format is split into 3 sub-formats (<https://github.com/openvinotoolkit/datumaro/pull/174>)

### Deprecated
- TBD

### Removed
- TBD

### Fixed
- The ability to work with file names containing Cyrillic and spaces (<https://github.com/openvinotoolkit/datumaro/pull/148>)
- Image reading and saving in ICDAR formats (<https://github.com/openvinotoolkit/datumaro/pull/174>)
- Unnecessary image loading on dataset saving (<https://github.com/openvinotoolkit/datumaro/pull/176>)
- Allowed spaces in ICDAR captions (<https://github.com/openvinotoolkit/datumaro/pull/182>)
- Saving of masks in VOC when masks are not requested (<https://github.com/openvinotoolkit/datumaro/pull/184>)

### Security
- TBD

## 03/02/2021 - Release v0.1.6.1 (hotfix)
### Added
- TBD

### Changed
- TBD

### Deprecated
- TBD

### Removed
- TBD

### Fixed
- Images with no annotations are exported again in VOC formats (<https://github.com/openvinotoolkit/datumaro/pull/123>)
- Inference result for only one output layer in OpenVINO launcher (<https://github.com/openvinotoolkit/datumaro/pull/125>)

### Security
- TBD

## 02/26/2021 - Release v0.1.6
### Added
- `Icdar13/15` dataset format (<https://github.com/openvinotoolkit/datumaro/pull/96>)
- Laziness, source caching, tracking of changes and partial updating for `Dataset` (<https://github.com/openvinotoolkit/datumaro/pull/102>)
- `Market-1501` dataset format (<https://github.com/openvinotoolkit/datumaro/pull/108>)
- `LFW` dataset format (<https://github.com/openvinotoolkit/datumaro/pull/110>)
- Support of polygons' and masks' confusion matrices and mismathing classes in
  `diff` command (<https://github.com/openvinotoolkit/datumaro/pull/117>)
- Add near duplicate image removal plugin (<https://github.com/openvinotoolkit/datumaro/pull/113>)
- Sampler Plugin that analyzes inference result from the given dataset and
  selects samples for annotation(<https://github.com/openvinotoolkit/datumaro/pull/115>)

### Changed
- OpenVINO model launcher is updated for OpenVINO r2021.1 (<https://github.com/openvinotoolkit/datumaro/pull/100>)

### Deprecated
- TBD

### Removed
- TBD

### Fixed
- High memory consumption and low performance of mask import/export, #53 (<https://github.com/openvinotoolkit/datumaro/pull/101>)
- Masks, covered by class 0 (background), should be exported with holes inside
(<https://github.com/openvinotoolkit/datumaro/pull/104>)
- `diff` command invocation problem with missing class methods (<https://github.com/openvinotoolkit/datumaro/pull/117>)

### Security
- TBD

## 01/23/2021 - Release v0.1.5
### Added
- `WiderFace` dataset format (<https://github.com/openvinotoolkit/datumaro/pull/65>, <https://github.com/openvinotoolkit/datumaro/pull/90>)
- Function to transform annotations to labels (<https://github.com/openvinotoolkit/datumaro/pull/66>)
- Dataset splits for classification, detection and re-id tasks (<https://github.com/openvinotoolkit/datumaro/pull/68>, <https://github.com/openvinotoolkit/datumaro/pull/81>)
- `VGGFace2` dataset format (<https://github.com/openvinotoolkit/datumaro/pull/69>, <https://github.com/openvinotoolkit/datumaro/pull/82>)
- Unique image count statistic (<https://github.com/openvinotoolkit/datumaro/pull/87>)
- Installation with pip by name `datumaro`

### Changed
- `Dataset` class extended with new operations: `save`, `load`, `export`, `import_from`, `detect`, `run_model` (<https://github.com/openvinotoolkit/datumaro/pull/71>)
- Allowed importing `Extractor`-only defined formats
  (in `Project.import_from`, `dataset.import_from` and CLI/`project import`) (<https://github.com/openvinotoolkit/datumaro/pull/71>)
- `datum project ...` commands replaced with `datum ...` commands (<https://github.com/openvinotoolkit/datumaro/pull/84>)
- Supported more image formats in `ImageNet` extractors (<https://github.com/openvinotoolkit/datumaro/pull/85>)
- Allowed adding `Importer`-defined formats as project sources (`source add`) (<https://github.com/openvinotoolkit/datumaro/pull/86>)
- Added max search depth in `ImageDir` format and importers (<https://github.com/openvinotoolkit/datumaro/pull/86>)

### Deprecated
- `datum project ...` CLI context (<https://github.com/openvinotoolkit/datumaro/pull/84>)

### Removed
- TBD

### Fixed
- Allow plugins inherited from `Extractor` (instead of only `SourceExtractor`)
  (<https://github.com/openvinotoolkit/datumaro/pull/70>)
- Windows installation with `pip` for `pycocotools` (<https://github.com/openvinotoolkit/datumaro/pull/73>)
- `YOLO` extractor path matching on Windows (<https://github.com/openvinotoolkit/datumaro/pull/73>)
- Fixed inplace file copying when saving images (<https://github.com/openvinotoolkit/datumaro/pull/76>)
- Fixed `labelmap` parameter type checking in `VOC` converter (<https://github.com/openvinotoolkit/datumaro/pull/76>)
- Fixed model copying on addition in CLI (<https://github.com/openvinotoolkit/datumaro/pull/94>)

### Security
- TBD

## 12/10/2020 - Release v0.1.4
### Added
- `CamVid` dataset format (<https://github.com/openvinotoolkit/datumaro/pull/57>)
- Ability to install `opencv-python-headless` dependency with `DATUMARO_HEADLESS=1`
  environment variable instead of `opencv-python` (<https://github.com/openvinotoolkit/datumaro/pull/62>)

### Changed
- Allow empty supercategory in COCO (<https://github.com/openvinotoolkit/datumaro/pull/54>)
- Allow Pascal VOC to search in subdirectories (<https://github.com/openvinotoolkit/datumaro/pull/50>)

### Deprecated
- TBD

### Removed
- TBD

### Fixed
- TBD

### Security
- TBD

## 10/28/2020 - Release v0.1.3
### Added
- `ImageNet` and `ImageNetTxt` dataset formats (<https://github.com/openvinotoolkit/datumaro/pull/41>)

### Changed
- TBD

### Deprecated
- TBD

### Removed
- TBD

### Fixed
- Default `label-map` parameter value for VOC converter (<https://github.com/openvinotoolkit/datumaro/pull/34>)
- Randomness of random split transform (<https://github.com/openvinotoolkit/datumaro/pull/38>)
- `Transform.subsets()` method (<https://github.com/openvinotoolkit/datumaro/pull/38>)
- Supported unknown image formats in TF Detection API converter (<https://github.com/openvinotoolkit/datumaro/pull/40>)
- Supported empty attribute values in CVAT extractor (<https://github.com/openvinotoolkit/datumaro/pull/45>)

### Security
- TBD


## 10/05/2020 - Release v0.1.2
### Added
- `ByteImage` class to represent encoded images in memory and avoid recoding
  on save (<https://github.com/openvinotoolkit/datumaro/pull/27>)

### Changed
- Implementation of format plugins simplified (<https://github.com/openvinotoolkit/datumaro/pull/22>)
- `default` is now a default subset name, instead of `None`. The values are
  interchangeable. (<https://github.com/openvinotoolkit/datumaro/pull/22>)
- Improved performance of transforms (<https://github.com/openvinotoolkit/datumaro/pull/22>)

### Deprecated
- TBD

### Removed
- `image/depth` value from VOC export (<https://github.com/openvinotoolkit/datumaro/pull/27>)

### Fixed
- Zero division errors in dataset statistics (<https://github.com/openvinotoolkit/datumaro/pull/31>)

### Security
- TBD


## 09/24/2020 - Release v0.1.1
### Added
- `reindex` option in COCO and CVAT converters (<https://github.com/openvinotoolkit/datumaro/pull/18>)
- Support for relative paths in LabelMe format (<https://github.com/openvinotoolkit/datumaro/pull/19>)
- MOTS png mask format support (<https://github.com/openvinotoolkit/datumaro/21>)

### Changed
- TBD

### Deprecated
- TBD

### Removed
- TBD

### Fixed
- TBD

### Security
- TBD


## 09/10/2020 - Release v0.1.0
### Added
- Initial release

## Template
```
## [Unreleased]
### Added
- TBD

### Changed
- TBD

### Deprecated
- TBD

### Removed
- TBD

### Fixed
- TBD

### Security
- TBD
```<|MERGE_RESOLUTION|>--- conflicted
+++ resolved
@@ -33,15 +33,10 @@
   (<https://github.com/openvinotoolkit/datumaro/pull/706>)
 - NYU Depth Dataset V2 format (import-only)
   (<https://github.com/openvinotoolkit/datumaro/pull/712>)
-<<<<<<< HEAD
-- `format` and `media type` fields in the `info` command output
-  (<https://github.com/cvat-ai/datumaro/pull/5>)
-=======
 - Skeleton annotation type
   (<https://github.com/cvat-ai/datumaro/pull/6>)
 - Storing labels with the same name but with a different parent
   (<https://github.com/cvat-ai/datumaro/pull/8>)
->>>>>>> bac20235
 
 ### Changed
 - `env.detect_dataset()` now returns a list of detected formats at all recursion levels
@@ -56,7 +51,8 @@
 - YOLO format now supports almost any subset names, except `backup`, `names` and `classes`
   (instead of just `train` and `valid`). The reserved names now raise an error on exporting.
   (<https://github.com/openvinotoolkit/datumaro/pull/688>)
-- \[CLI\] Removed the `--all` flag in `datum info`, added the `--json` flag
+- \[CLI\] Removed the `--all` flag in `datum info`, added the `--json` flag,
+  added `format` and `media type` fields in the `info` command output
   (<https://github.com/cvat-ai/datumaro/pull/5>)
 
 ### Deprecated

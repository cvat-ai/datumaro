# Copyright (C) 2019-2021 Intel Corporation
#
# SPDX-License-Identifier: MIT

import argparse
import json
import logging as log
import os
import os.path as osp
import shutil
from enum import Enum

from datumaro.components.cli_plugin import CliPlugin
from datumaro.components.dataset_filter import DatasetItemEncoder
from datumaro.components.extractor import AnnotationType
from datumaro.components.operations import (DistanceComparator,
    ExactComparator, compute_ann_statistics, compute_image_statistics, mean_std)
from datumaro.components.project import \
    PROJECT_DEFAULT_CONFIG as DEFAULT_CONFIG
<<<<<<< HEAD
from datumaro.components.project import (Environment, Project, BuildStageType,
    ProjectBuildTargets)
from datumaro.util import str_to_bool, error_rollback

from ...util import (CliException, MultilineFormatter, add_subparser,
    make_file_name)
from ...util.project import (generate_next_file_name, load_project,
    generate_next_name)
from .diff import DiffVisualizer
=======
from datumaro.components.project import Environment, Project
from datumaro.util import error_rollback

from ...util import (CliException, MultilineFormatter, add_subparser,
    make_file_name)
from ...util.project import generate_next_file_name, load_project
from .diff import DatasetDiffVisualizer
>>>>>>> 3bbf056d


def build_import_parser(parser_ctor=argparse.ArgumentParser):
    builtins = sorted(Environment().importers.items)

    parser = parser_ctor(help="Create project from an existing dataset",
        description="""
            Creates a project from an existing dataset. The source can be:|n
            - a dataset in a supported format (check 'formats' section below)|n
            - a Datumaro project|n
            |n
            Formats:|n
            Datasets come in a wide variety of formats. Each dataset
            format defines its own data structure and rules on how to
            interpret the data. For example, the following data structure
            is used in COCO format:|n
            /dataset/|n
            - /images/<id>.jpg|n
            - /annotations/|n
            |n
            In Datumaro dataset formats are supported by
            Extractor-s and Importer-s.
            An Extractor produces a list of dataset items corresponding
            to the dataset. An Importer creates a project from the
            data source location.
            It is possible to add a custom Extractor and Importer.
            To do this, you need to put an Extractor and
            Importer implementation scripts to
            <project_dir>/.datumaro/extractors
            and <project_dir>/.datumaro/importers.|n
            |n
            List of builtin dataset formats: %s|n
            |n
            Examples:|n
            - Create a project from VOC dataset in the current directory:|n
            |s|simport -f voc -i path/to/voc|n
            |n
            - Create a project from COCO dataset in other directory:|n
            |s|simport -f coco -i path/to/coco -o path/I/like/
        """ % ', '.join(builtins),
        formatter_class=MultilineFormatter)

    parser.add_argument('-o', '--output-dir', default='.', dest='dst_dir',
        help="Directory to save the new project to (default: current dir)")
    parser.add_argument('-n', '--name', default=None,
        help="Name of the new project (default: same as project dir)")
    parser.add_argument('--no-pull', action='store_true',
        help="Do not download or copy dataset")
    parser.add_argument('--no-check', action='store_true',
        help="Skip source checking")
    parser.add_argument('--overwrite', action='store_true',
        help="Overwrite existing files in the save directory")
    parser.add_argument('-i', '--input-path', required=True, dest='source',
        help="Path to import project from")
    parser.add_argument('-f', '--format',
        help="Source project format. Will try to detect, if not specified.")
    parser.add_argument('extra_args', nargs=argparse.REMAINDER,
        help="Additional arguments for importer (pass '-- -h' for help)")
    parser.set_defaults(command=import_command)

    return parser

@error_rollback('on_error', implicit=True)
def import_command(args):
    log.warning("""
        The 'import' command is deprecated and will be removed in future
        versions. It is recommended to use the following commands instead:

            datum create
            datum add
    """)

    project_dir = osp.abspath(args.dst_dir)

    project_env_dir = osp.join(project_dir, DEFAULT_CONFIG.env_dir)
    if osp.isdir(project_env_dir) and os.listdir(project_env_dir):
        if not args.overwrite:
            raise CliException("Directory '%s' already exists "
                "(pass --overwrite to overwrite)" % project_env_dir)
        else:
            shutil.rmtree(project_env_dir, ignore_errors=True)

    project_name = args.name
    if project_name is None:
        project_name = osp.basename(project_dir)

    env = Environment()
    log.info("Importing project from '%s'" % args.source)

    extra_args = {}
    fmt = args.format
    if not args.format:
        if args.extra_args:
            raise CliException("Extra args can not be used without format")

        log.info("Trying to detect dataset format...")

        matches = env.detect_dataset(args.source)
        if len(matches) == 0:
            log.error("Failed to detect dataset format. "
                "Try to specify format with '-f/--format' parameter.")
            return 1
        elif len(matches) != 1:
            log.error("Multiple formats match the dataset: %s. "
                "Try to specify format with '-f/--format' parameter.",
                ', '.join(matches))
            return 1

        fmt = matches[0]
    elif args.extra_args:
        if fmt in env.importers:
            arg_parser = env.importers[fmt]
        elif fmt in env.extractors:
            arg_parser = env.extractors[fmt]
        else:
            raise CliException("Unknown format '%s'. A format can be added"
                "by providing an Extractor and Importer plugins" % fmt)

        if hasattr(arg_parser, 'parse_cmdline'):
            extra_args = arg_parser.parse_cmdline(args.extra_args)
        else:
            raise CliException("Format '%s' does not accept "
                "extra parameters" % fmt)

    log.info("Importing project as '%s'" % fmt)

    if not osp.isdir(project_dir):
        on_error.do(shutil.rmtree, project_dir, ignore_errors=True)

    project = Project.generate(save_dir=project_dir, config={
        'project_name': project_name
    })

    name = 'source'
    project.sources.add(name, {
        'url': args.url,
        'format': args.format,
        'options': extra_args,
    })

    if not args.no_pull:
        log.info("Pulling the source...")
        project.sources.pull(name)

    if not (args.no_check or args.no_pull):
        log.info("Checking the source...")
        project.sources.make_dataset(name)

    project.save()

    log.info("Project has been created at '%s'" % project_dir)

    return 0

class FilterModes(Enum):
    # primary
    items = 1
    annotations = 2
    items_annotations = 3

    # shortcuts
    i = 1
    a = 2
    i_a = 3
    a_i = 3
    annotations_items = 3

    @staticmethod
    def parse(s):
        s = s.lower()
        s = s.replace('+', '_')
        return FilterModes[s]

    @classmethod
    def make_filter_args(cls, mode):
        if mode == cls.items:
            return {}
        elif mode == cls.annotations:
            return {
                'filter_annotations': True
            }
        elif mode == cls.items_annotations:
            return {
                'filter_annotations': True,
                'remove_empty': True,
            }
        else:
            raise NotImplementedError()

    @classmethod
    def list_options(cls):
        return [m.name.replace('_', '+') for m in cls]

def build_export_parser(parser_ctor=argparse.ArgumentParser):
    builtins = sorted(Environment().converters.items)

    parser = parser_ctor(help="Export project",
        description="""
            Exports the project dataset in some format. Optionally, a filter
            can be passed, check 'filter' command description for more info.
            Each dataset format has its own options, which
            are passed after '--' separator (see examples), pass '-- -h'
            for more info. If not stated otherwise, by default
            only annotations are exported, to include images pass
            '--save-images' parameter.|n
            |n
            Formats:|n
            In Datumaro dataset formats are supported by Converter-s.
            A Converter produces a dataset of a specific format
            from dataset items. It is possible to add a custom Converter.
            To do this, you need to put a Converter
            definition script to <project_dir>/.datumaro/converters.|n
            |n
            List of builtin dataset formats: %s|n
            |n
            Examples:|n
            - Export project as a VOC-like dataset, include images:|n
            |s|sexport -f voc -- --save-images|n
            |n
            - Export project as a COCO-like dataset in other directory:|n
            |s|sexport -f coco -o path/I/like/
        """ % ', '.join(builtins),
        formatter_class=MultilineFormatter)

    parser.add_argument('_positionals', nargs=argparse.REMAINDER,
        help=argparse.SUPPRESS) # workaround for -- eaten by positionals
    parser.add_argument('target', nargs='?', default='project',
        help="Targets to do export for (default: '%(default)s')")
    parser.add_argument('-e', '--filter', default=None,
        help="Filter expression for dataset items")
    parser.add_argument('--filter-mode', default=FilterModes.i.name,
        type=FilterModes.parse,
        help="Filter mode (options: %s; default: %s)" % \
            (', '.join(FilterModes.list_options()) , '%(default)s'))
    parser.add_argument('-o', '--output-dir', dest='dst_dir', default=None,
        help="Directory to save output (default: a subdir in the current one)")
    parser.add_argument('--overwrite', action='store_true',
        help="Overwrite existing files in the save directory")
    parser.add_argument('-p', '--project', dest='project_dir', default='.',
        help="Directory of the project to operate on (default: current dir)")
    parser.add_argument('-f', '--format', required=True,
        help="Output format")
    parser.add_argument('extra_args', nargs=argparse.REMAINDER, default=None,
        help="Additional arguments for converter (pass '-- -h' for help)")
    parser.set_defaults(command=export_command)

    return parser

def export_command(args):
    has_sep = '--' in args._positionals
    if has_sep:
        pos = args._positionals.index('--')
    else:
        pos = 1
    args.target = (args._positionals[:pos] or \
        [ProjectBuildTargets.MAIN_TARGET])[0]
    args.extra_args = args._positionals[pos + has_sep:]

    project = load_project(args.project_dir)

    dst_dir = args.dst_dir
    if dst_dir:
        if not args.overwrite and osp.isdir(dst_dir) and os.listdir(dst_dir):
            raise CliException("Directory '%s' already exists "
                "(pass --overwrite to overwrite)" % dst_dir)
    else:
        dst_dir = generate_next_file_name('%s-%s' % \
            (project.config.project_name, make_file_name(args.format)))
    dst_dir = osp.abspath(dst_dir)

    try:
        converter = project.env.converters[args.format]
    except KeyError:
        raise CliException("Converter for format '%s' is not found" % \
            args.format)
    extra_args = converter.parse_cmdline(args.extra_args)

    if args.filter:
        filter_args = FilterModes.make_filter_args(args.filter_mode)
        filter_args['expr'] = args.filter

    log.info("Loading the project...")
    dataset = project.make_dataset(args.target)

    log.info("Exporting the project...")

    if args.filter:
        dataset = dataset.filter(args.filter, **filter_args)
    dataset.export(format=args.format, save_dir=dst_dir, **extra_args)

    log.info("Project exported to '%s' as '%s'" % (dst_dir, args.format))

    return 0

def build_filter_parser(parser_ctor=argparse.ArgumentParser):
    parser = parser_ctor(help="Extract subproject",
        description="""
            Extracts a subproject that contains only items matching filter.
            A filter is an XPath expression, which is applied to XML
            representation of a dataset item. Check '--dry-run' parameter
            to see XML representations of the dataset items.|n
            |n
            To filter annotations use the mode ('-m') parameter.|n
            Supported modes:|n
            - 'i', 'items'|n
            - 'a', 'annotations'|n
            - 'i+a', 'a+i', 'items+annotations', 'annotations+items'|n
            When filtering annotations, use the 'items+annotations'
            mode to point that annotation-less dataset items should be
            removed. To select an annotation, write an XPath that
            returns 'annotation' elements (see examples).|n
            |n
            Examples:|n
            - Filter images with width < height:|n
            |s|sextract -e '/item[image/width < image/height]'|n
            |n
            - Filter images with large-area bboxes:|n
            |s|sextract -e '/item[annotation/type="bbox" and
                annotation/area>2000]'|n
            |n
            - Filter out all irrelevant annotations from items:|n
            |s|sextract -m a -e '/item/annotation[label = "person"]'|n
            |n
            - Filter out all irrelevant annotations from items:|n
            |s|sextract -m a -e '/item/annotation[label="cat" and
            area > 99.5]'|n
            |n
            - Filter occluded annotations and items, if no annotations left:|n
            |s|sextract -m i+a -e '/item/annotation[occluded="True"]'
        """,
        formatter_class=MultilineFormatter)

    parser.add_argument('_positionals', nargs=argparse.REMAINDER,
        help=argparse.SUPPRESS) # workaround for -- eaten by positionals
    parser.add_argument('target', default='project', nargs='?',
        help="Project target to apply transform to (default: project)")
    parser.add_argument('-e', '--filter', default=None,
        help="XML XPath filter expression for dataset items")
    parser.add_argument('-m', '--mode', default=FilterModes.i.name,
        type=FilterModes.parse,
        help="Filter mode (options: %s; default: %s)" % \
            (', '.join(FilterModes.list_options()) , '%(default)s'))
    parser.add_argument('--dry-run', action='store_true',
        help="Print XML representations to be filtered and exit")
    parser.add_argument('--stage', type=str_to_bool, default=True,
        help="Include this action as a project build step (default: %(default)s)")
    parser.add_argument('--apply', type=str_to_bool, default=True,
        help="Run this action immediately (default: %(default)s)")
    parser.add_argument('-o', '--output-dir', dest='dst_dir', default=None,
        help="Output directory (default: update current project)")
    parser.add_argument('--overwrite', action='store_true',
        help="Overwrite existing files in the save directory")
    parser.add_argument('-p', '--project', dest='project_dir', default='.',
        help="Directory of the project to operate on (default: current dir)")
    parser.set_defaults(command=filter_command)

    return parser

def filter_command(args):
    has_sep = '--' in args._positionals
    if has_sep:
        pos = args._positionals.index('--')
    else:
        pos = 1
    args.target = (args._positionals[:pos] or \
        [ProjectBuildTargets.MAIN_TARGET])[0]
    args.extra_args = args._positionals[pos + has_sep:]

    project = load_project(args.project_dir)

    if not args.dry_run:
        dst_dir = args.dst_dir
        if dst_dir:
            if not args.overwrite and osp.isdir(dst_dir) and os.listdir(dst_dir):
                raise CliException("Directory '%s' already exists "
                    "(pass --overwrite to overwrite)" % dst_dir)
        else:
            dst_dir = generate_next_file_name('%s-filter' % \
                project.config.project_name)
        dst_dir = osp.abspath(dst_dir)

    filter_args = FilterModes.make_filter_args(args.mode)
    filter_args['expr'] = args.filter

    if args.dry_run:
        dataset = project.make_dataset(args.target)
        dataset = dataset.filter(**filter_args)
        for item in dataset:
            encoded_item = DatasetItemEncoder.encode(item, dataset.categories())
            xml_item = DatasetItemEncoder.to_string(encoded_item)
            print(xml_item)
        return 0

    if not args.filter:
        raise CliException("Expected a filter expression ('-e' argument)")

    if args.target == project.build_targets.MAIN_TARGET:
        targets = [t for t in project.build_targets
            if t != project.build_targets.MAIN_TARGET]
    else:
        targets = [args.target]

    for target in targets:
        project.build_targets.add_stage(target, {
            'type': BuildStageType.filter.name,
            'params': dict(filter_args),
        })

    status = project.vcs.dvc.status()
    if status:
        raise CliException("Can't transform project " \
            "when there are uncommitted changes: %s" % status)

    if args.apply:
        log.info("Filtering...")

        dataset = project.make_dataset(args.target)
        dataset.save(save_dir)

        log.info("Results have been saved to '%s'" % dst_dir)

    if args.stage:
        project.save()

    log.info("Subproject has been extracted to '%s'" % dst_dir)

    return 0

def build_merge_parser(parser_ctor=argparse.ArgumentParser):
    parser = parser_ctor(help="Merge two projects",
        description="""
            Updates items of the current project with items
            from other project.|n
            |n
            Examples:|n
            - Update a project with items from other project:|n
            |s|smerge -p path/to/first/project path/to/other/project
        """,
        formatter_class=MultilineFormatter)

    parser.add_argument('other_project_dir',
        help="Path to a project")
    parser.add_argument('-o', '--output-dir', dest='dst_dir', default=None,
        help="Output directory (default: current project's dir)")
    parser.add_argument('--overwrite', action='store_true',
        help="Overwrite existing files in the save directory")
    parser.add_argument('-p', '--project', dest='project_dir', default='.',
        help="Directory of the project to operate on (default: current dir)")
    parser.set_defaults(command=merge_command)

    return parser

def merge_command(args):
    first_project = load_project(args.project_dir)
    second_project = load_project(args.other_project_dir)

    dst_dir = args.dst_dir
    if dst_dir:
        if not args.overwrite and osp.isdir(dst_dir) and os.listdir(dst_dir):
            raise CliException("Directory '%s' already exists "
                "(pass --overwrite to overwrite)" % dst_dir)

    first_dataset = first_project.make_dataset()
    second_dataset = second_project.make_dataset()

    first_dataset.update(second_dataset)
    first_dataset.save(save_dir=dst_dir)

    if dst_dir is None:
        dst_dir = first_project.config.project_dir
    dst_dir = osp.abspath(dst_dir)
    log.info("Merge results have been saved to '%s'" % dst_dir)

    return 0

def build_apply_parser(parser_ctor=argparse.ArgumentParser):
    parser = parser_ctor(help="Apply some operations to project",
        description="""
            Applies several operations to a dataset
            and produces a new dataset.
        """,
        formatter_class=MultilineFormatter)

    parser.add_argument('file',
        help="Path to a file with a list of transforms and other actions")
    parser.add_argument('-o', '--output-dir', dest='dst_dir', default=None,
<<<<<<< HEAD
        help="Directory to save output (default: current dir)")
=======
        help="Directory to save comparison results (default: do not save)")
    parser.add_argument('-v', '--visualizer',
        default=DatasetDiffVisualizer.DEFAULT_FORMAT.name,
        choices=[f.name for f in DatasetDiffVisualizer.OutputFormat],
        help="Output format (default: %(default)s)")
    parser.add_argument('--iou-thresh', default=0.5, type=float,
        help="IoU match threshold for detections (default: %(default)s)")
    parser.add_argument('--conf-thresh', default=0.5, type=float,
        help="Confidence threshold for detections (default: %(default)s)")
>>>>>>> 3bbf056d
    parser.add_argument('--overwrite', action='store_true',
        help="Overwrite existing files in the save directory")
    parser.add_argument('--build', action='store_true',
        help="Consider this invocation a build step")
    parser.add_argument('-p', '--project', dest='project_dir', default='.',
        help="Directory of the project to operate on (default: current dir)")
    parser.set_defaults(command=apply_command)

    return parser

<<<<<<< HEAD
def apply_command(args):
    project = load_project(args.project_dir)
=======
@error_rollback('on_error', implicit=True)
def diff_command(args):
    first_project = load_project(args.project_dir)
    second_project = load_project(args.other_project_dir)

    comparator = DistanceComparator(iou_threshold=args.iou_thresh)
>>>>>>> 3bbf056d

    dst_dir = args.dst_dir
    if dst_dir:
        if not args.overwrite and osp.isdir(dst_dir) and os.listdir(dst_dir):
            raise CliException("Directory '%s' already exists "
                "(pass --overwrite to overwrite)" % dst_dir)
    elif not args.build:
        dst_dir = generate_next_file_name('%s-apply' % \
            project.config.project_name)
    dst_dir = osp.abspath(dst_dir)

<<<<<<< HEAD
    pipeline = project.build_targets.read_pipeline(args.file)
    project.build_targets.run_pipeline(pipeline, out_dir=dst_dir)
=======
    if not osp.exists(dst_dir):
        on_error.do(shutil.rmtree, dst_dir, ignore_errors=True)

    with DatasetDiffVisualizer(save_dir=dst_dir, comparator=comparator,
            output_format=args.visualizer) as visualizer:
        visualizer.save(
            first_project.make_dataset(),
            second_project.make_dataset())

    return 0
>>>>>>> 3bbf056d

    log.info("Results have been saved to '%s'" % dst_dir)

    return 0

def build_transform_parser(parser_ctor=argparse.ArgumentParser):
    builtins = sorted(Environment().transforms.items)

    parser = parser_ctor(help="Transform project",
        description="""
            Applies some operation to dataset items in the project
            and produces a new project.|n
            |n
            Builtin transforms: %s|n
            |n
            Examples:|n
            - Convert instance polygons to masks:|n
            |s|stransform -t polygons_to_masks
        """ % ', '.join(builtins),
        formatter_class=MultilineFormatter)

    parser.add_argument('_positionals', nargs=argparse.REMAINDER,
        help=argparse.SUPPRESS) # workaround for -- eaten by positionals
    parser.add_argument('target', nargs='?',
        help="Project target to apply transform to (default: all)")
    parser.add_argument('-t', '--transform', required=True,
        help="Transform to apply to the project")
    parser.add_argument('-o', '--output-dir', dest='dst_dir', default=None,
        help="Directory to save output (default: current dir)")
    parser.add_argument('--overwrite', action='store_true',
        help="Overwrite existing files in the save directory")
    parser.add_argument('-p', '--project', dest='project_dir', default='.',
        help="Directory of the project to operate on (default: current dir)")
    parser.add_argument('--stage', type=str_to_bool, default=True,
        help="Include this action as a project build step (default: %(default)s)")
    parser.add_argument('--apply', type=str_to_bool, default=True,
        help="Run this action immediately (default: %(default)s)")
    parser.add_argument('extra_args', nargs=argparse.REMAINDER,
        help="Additional arguments for transformation (pass '-- -h' for help)")
    parser.set_defaults(command=transform_command)

    return parser

def transform_command(args):
    has_sep = '--' in args._positionals
    if has_sep:
        pos = args._positionals.index('--')
    else:
        pos = 1
    args.target = (args._positionals[:pos] or \
        [ProjectBuildTargets.MAIN_TARGET])[0]
    args.extra_args = args._positionals[pos + has_sep:]

    project = load_project(args.project_dir)

    dst_dir = args.dst_dir

    if args.stage and args.target not in project.sources and \
            args.target != project.build_targets.MAIN_TARGET:
        raise CliException("Adding a stage is only allowed for "
            "source or project targets")

    if dst_dir:
        if not args.overwrite and osp.isdir(dst_dir) and os.listdir(dst_dir):
            raise CliException("Directory '%s' already exists "
                "(pass --overwrite to overwrite)" % dst_dir)
    else:
        if args.target == project.build_targets.MAIN_TARGET:
            dst_dir = generate_next_file_name('%s-%s' % \
                (project.config.project_name, make_file_name(args.transform)))
        else:
            dst_dir = project.sources.source_dir(args.target)

    dst_dir = osp.abspath(dst_dir)

    try:
        transform = project.env.transforms[args.transform]
    except KeyError:
        raise CliException("Transform '%s' is not found" % args.transform)

    extra_args = {}
    if hasattr(transform, 'parse_cmdline'):
        extra_args = transform.parse_cmdline(args.extra_args)

    if args.target == project.build_targets.MAIN_TARGET:
        sources = [t for t in project.build_targets
            if t != project.build_targets.MAIN_TARGET]
    else:
        sources = [args.target]

    for source in sources:
        project.build_targets.add_stage(source, {
            'type': BuildStageType.transform.name,
            'kind': args.transform,
            'params': dict(extra_args),
        })

    status = project.vcs.dvc.status()
    if status:
        raise CliException("Can't transform project " \
            "when there are uncommitted changes: %s" % status)

    if args.apply:
        log.info("Transforming...")

        if args.dst_dir:
            dataset = project.make_dataset(args.target)
            dataset.save(dst_dir)

            log.info("Transform results have been saved to '%s'" % dst_dir)
        else:
            for source in sources:
                dataset = project.make_dataset(source)
                dst_dir = project.sources.source_dir(source)
                dataset.export(format=project.sources[source].format,
                    save_dir=dst_dir, save_images=True)
                project.sources[source].url = ''

            if not args.stage:
                for source in sources:
                    project.build_targets[source].stages = \
                        project.build_targets[source].stages[:-1]

            log.info("Finished")

    project.save()

    return 0

def build_build_parser(parser_ctor=argparse.ArgumentParser):
    parser = parser_ctor(help="Build project",
        description="""
            Pulls related sources and builds the target
        """,
        formatter_class=MultilineFormatter)

    parser.add_argument('target', default='project', nargs='?',
        help="Project target to apply transform to (default: project)")
    parser.add_argument('-o', '--output-dir', dest='dst_dir', default=None,
        help="Directory to save output (default: current dir)")
    parser.add_argument('-f', '--force', action='store_true',
        help="Rebuild the target, even if it has no changes. "
            "Ignore uncommitted changes.")
    parser.add_argument('-p', '--project', dest='project_dir', default='.',
        help="Directory of the project to operate on (default: current dir)")
    parser.set_defaults(command=build_command)

    return parser

def build_command(args):
    project = load_project(args.project_dir)

    status = project.vcs.dvc.status()
    if not args.force and [s
        for s in status.values() if 'changed outs' in s
        for co in d.values()
        for s in co.values()
    ]:
        raise CliException("Can't build project " \
            "when there are uncommitted changes: %s" % status)

    project.build(args.target, force=args.force, out_dir=args.dst_dir)

    return 0

def build_stats_parser(parser_ctor=argparse.ArgumentParser):
    parser = parser_ctor(help="Get project statistics",
        description="""
            Outputs various project statistics like image mean and std,
            annotations count etc.
        """,
        formatter_class=MultilineFormatter)

    parser.add_argument('-p', '--project', dest='project_dir', default='.',
        help="Directory of the project to operate on (default: current dir)")
    parser.set_defaults(command=stats_command)

    return parser

def stats_command(args):
    project = load_project(args.project_dir)

    dataset = project.make_dataset()
    stats = {}
    stats.update(compute_image_statistics(dataset))
    stats.update(compute_ann_statistics(dataset))

    dst_file = generate_next_file_name('statistics', ext='.json')
    log.info("Writing project statistics to '%s'" % dst_file)
    with open(dst_file, 'w') as f:
        json.dump(stats, f, indent=4, sort_keys=True)

def build_info_parser(parser_ctor=argparse.ArgumentParser):
    parser = parser_ctor(help="Get project info",
        description="""
            Outputs project info.
        """,
        formatter_class=MultilineFormatter)

    parser.add_argument('--all', action='store_true',
        help="Print all information")
    parser.add_argument('-p', '--project', dest='project_dir', default='.',
        help="Directory of the project to operate on (default: current dir)")
    parser.set_defaults(command=info_command)

    return parser

def info_command(args):
    project = load_project(args.project_dir)
    config = project.config
    env = project.env
    dataset = project.make_dataset()

    print("Project:")
    print("  name:", config.project_name)
    print("  location:", config.project_dir)
    print("Plugins:")
    print("  importers:", ', '.join(env.importers.items))
    print("  extractors:", ', '.join(env.extractors.items))
    print("  converters:", ', '.join(env.converters.items))
    print("  launchers:", ', '.join(env.launchers.items))

    print("Sources:")
    for source_name, source in config.sources.items():
        print("  source '%s':" % source_name)
        print("    format:", source.format)
        print("    url:", source.url)
        print("    location:", project.sources.source_dir(source_name))

    def print_extractor_info(extractor, indent=''):
        print("%slength:" % indent, len(extractor))

        categories = extractor.categories()
        print("%scategories:" % indent, ', '.join(c.name for c in categories))

        for cat_type, cat in categories.items():
            print("%s  %s:" % (indent, cat_type.name))
            if cat_type == AnnotationType.label:
                print("%s    count:" % indent, len(cat.items))

                count_threshold = 10
                if args.all:
                    count_threshold = len(cat.items)
                labels = ', '.join(c.name for c in cat.items[:count_threshold])
                if count_threshold < len(cat.items):
                    labels += " (and %s more)" % (
                        len(cat.items) - count_threshold)
                print("%s    labels:" % indent, labels)

    print("Dataset:")
    print_extractor_info(dataset, indent="  ")

    subsets = dataset.subsets()
    print("  subsets:", ', '.join(subsets))
    for subset_name in subsets:
        subset = dataset.get_subset(subset_name)
        print("    subset '%s':" % subset_name)
        print_extractor_info(subset, indent="      ")

    print("Models:")
    for model_name, model in config.models.items():
        print("  model '%s':" % model_name)
        print("    type:", model.launcher)

    return 0


def build_parser(parser_ctor=argparse.ArgumentParser):
    parser = parser_ctor(
        description="""
            Manipulate projects.|n
            |n
            By default, the project to be operated on is searched for
            in the current directory. An additional '-p' argument can be
            passed to specify project location.
        """,
        formatter_class=MultilineFormatter)

    subparsers = parser.add_subparsers()
    add_subparser(subparsers, 'import', build_import_parser)
    add_subparser(subparsers, 'export', build_export_parser)
    add_subparser(subparsers, 'filter', build_filter_parser)
    add_subparser(subparsers, 'merge', build_merge_parser)
    add_subparser(subparsers, 'transform', build_transform_parser)
    add_subparser(subparsers, 'info', build_info_parser)
    add_subparser(subparsers, 'stats', build_stats_parser)

    return parser<|MERGE_RESOLUTION|>--- conflicted
+++ resolved
@@ -10,32 +10,19 @@
 import shutil
 from enum import Enum
 
-from datumaro.components.cli_plugin import CliPlugin
 from datumaro.components.dataset_filter import DatasetItemEncoder
 from datumaro.components.extractor import AnnotationType
-from datumaro.components.operations import (DistanceComparator,
-    ExactComparator, compute_ann_statistics, compute_image_statistics, mean_std)
+from datumaro.components.operations import (compute_ann_statistics,
+    compute_image_statistics)
 from datumaro.components.project import \
     PROJECT_DEFAULT_CONFIG as DEFAULT_CONFIG
-<<<<<<< HEAD
 from datumaro.components.project import (Environment, Project, BuildStageType,
     ProjectBuildTargets)
 from datumaro.util import str_to_bool, error_rollback
 
 from ...util import (CliException, MultilineFormatter, add_subparser,
     make_file_name)
-from ...util.project import (generate_next_file_name, load_project,
-    generate_next_name)
-from .diff import DiffVisualizer
-=======
-from datumaro.components.project import Environment, Project
-from datumaro.util import error_rollback
-
-from ...util import (CliException, MultilineFormatter, add_subparser,
-    make_file_name)
 from ...util.project import generate_next_file_name, load_project
-from .diff import DatasetDiffVisualizer
->>>>>>> 3bbf056d
 
 
 def build_import_parser(parser_ctor=argparse.ArgumentParser):
@@ -453,7 +440,7 @@
         log.info("Filtering...")
 
         dataset = project.make_dataset(args.target)
-        dataset.save(save_dir)
+        dataset.save(dst_dir)
 
         log.info("Results have been saved to '%s'" % dst_dir)
 
@@ -522,19 +509,7 @@
     parser.add_argument('file',
         help="Path to a file with a list of transforms and other actions")
     parser.add_argument('-o', '--output-dir', dest='dst_dir', default=None,
-<<<<<<< HEAD
         help="Directory to save output (default: current dir)")
-=======
-        help="Directory to save comparison results (default: do not save)")
-    parser.add_argument('-v', '--visualizer',
-        default=DatasetDiffVisualizer.DEFAULT_FORMAT.name,
-        choices=[f.name for f in DatasetDiffVisualizer.OutputFormat],
-        help="Output format (default: %(default)s)")
-    parser.add_argument('--iou-thresh', default=0.5, type=float,
-        help="IoU match threshold for detections (default: %(default)s)")
-    parser.add_argument('--conf-thresh', default=0.5, type=float,
-        help="Confidence threshold for detections (default: %(default)s)")
->>>>>>> 3bbf056d
     parser.add_argument('--overwrite', action='store_true',
         help="Overwrite existing files in the save directory")
     parser.add_argument('--build', action='store_true',
@@ -545,17 +520,8 @@
 
     return parser
 
-<<<<<<< HEAD
 def apply_command(args):
     project = load_project(args.project_dir)
-=======
-@error_rollback('on_error', implicit=True)
-def diff_command(args):
-    first_project = load_project(args.project_dir)
-    second_project = load_project(args.other_project_dir)
-
-    comparator = DistanceComparator(iou_threshold=args.iou_thresh)
->>>>>>> 3bbf056d
 
     dst_dir = args.dst_dir
     if dst_dir:
@@ -567,21 +533,8 @@
             project.config.project_name)
     dst_dir = osp.abspath(dst_dir)
 
-<<<<<<< HEAD
     pipeline = project.build_targets.read_pipeline(args.file)
     project.build_targets.run_pipeline(pipeline, out_dir=dst_dir)
-=======
-    if not osp.exists(dst_dir):
-        on_error.do(shutil.rmtree, dst_dir, ignore_errors=True)
-
-    with DatasetDiffVisualizer(save_dir=dst_dir, comparator=comparator,
-            output_format=args.visualizer) as visualizer:
-        visualizer.save(
-            first_project.make_dataset(),
-            second_project.make_dataset())
-
-    return 0
->>>>>>> 3bbf056d
 
     log.info("Results have been saved to '%s'" % dst_dir)
 

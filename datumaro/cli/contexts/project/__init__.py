# Copyright (C) 2019-2020 Intel Corporation
#
# SPDX-License-Identifier: MIT

import argparse
import json
import logging as log
import os
import os.path as osp
import shutil
from enum import Enum

from datumaro.components.cli_plugin import CliPlugin
from datumaro.components.dataset_filter import DatasetItemEncoder
from datumaro.components.extractor import AnnotationType
from datumaro.components.operations import (DistanceComparator,
    ExactComparator, compute_ann_statistics, compute_image_statistics, mean_std)
from datumaro.components.project import \
    PROJECT_DEFAULT_CONFIG as DEFAULT_CONFIG
from datumaro.components.project import (Environment, Project, BuildStageType,
    ProjectBuildTargets)
from datumaro.util import str_to_bool, error_rollback

from ...util import (CliException, MultilineFormatter, add_subparser,
    make_file_name)
from ...util.project import (generate_next_file_name, load_project,
    generate_next_name)
from .diff import DiffVisualizer


def build_import_parser(parser_ctor=argparse.ArgumentParser):
    builtins = sorted(Environment().importers.items)

    parser = parser_ctor(help="Create project from an existing dataset",
        description="""
            Creates a project from an existing dataset. The source can be:|n
            - a dataset in a supported format (check 'formats' section below)|n
            - a Datumaro project|n
            |n
            Formats:|n
            Datasets come in a wide variety of formats. Each dataset
            format defines its own data structure and rules on how to
            interpret the data. For example, the following data structure
            is used in COCO format:|n
            /dataset/|n
            - /images/<id>.jpg|n
            - /annotations/|n
            |n
            In Datumaro dataset formats are supported by
            Extractor-s and Importer-s.
            An Extractor produces a list of dataset items corresponding
            to the dataset. An Importer creates a project from the
            data source location.
            It is possible to add a custom Extractor and Importer.
            To do this, you need to put an Extractor and
            Importer implementation scripts to
            <project_dir>/.datumaro/extractors
            and <project_dir>/.datumaro/importers.|n
            |n
            List of builtin dataset formats: %s|n
            |n
            Examples:|n
            - Create a project from VOC dataset in the current directory:|n
            |s|simport -f voc -i path/to/voc|n
            |n
            - Create a project from COCO dataset in other directory:|n
            |s|simport -f coco -i path/to/coco -o path/I/like/
        """ % ', '.join(builtins),
        formatter_class=MultilineFormatter)

    parser.add_argument('-o', '--output-dir', default='.', dest='dst_dir',
        help="Directory to save the new project to (default: current dir)")
    parser.add_argument('-n', '--name', default=None,
        help="Name of the new project (default: same as project dir)")
    parser.add_argument('--no-pull', action='store_true',
        help="Do not download or copy dataset")
    parser.add_argument('--no-check', action='store_true',
        help="Skip source checking")
    parser.add_argument('--overwrite', action='store_true',
        help="Overwrite existing files in the save directory")
    parser.add_argument('-i', '--input-path', required=True, dest='source',
        help="Path to import project from")
    parser.add_argument('-f', '--format',
        help="Source project format. Will try to detect, if not specified.")
    parser.add_argument('extra_args', nargs=argparse.REMAINDER,
        help="Additional arguments for importer (pass '-- -h' for help)")
    parser.set_defaults(command=import_command)

    return parser

@error_rollback('on_error', implicit=True)
def import_command(args):
    log.warning("""
        The 'import' command is deprecated and will be removed in future
        versions. It is recommended to use the following commands instead:

            datum create
            datum add
    """)

    project_dir = osp.abspath(args.dst_dir)

    project_env_dir = osp.join(project_dir, DEFAULT_CONFIG.env_dir)
    if osp.isdir(project_env_dir) and os.listdir(project_env_dir):
        if not args.overwrite:
            raise CliException("Directory '%s' already exists "
                "(pass --overwrite to overwrite)" % project_env_dir)
        else:
            shutil.rmtree(project_env_dir, ignore_errors=True)

    project_name = args.name
    if project_name is None:
        project_name = osp.basename(project_dir)

    env = Environment()
    log.info("Importing project from '%s'" % args.source)

    extra_args = {}
    fmt = args.format
    if not args.format:
        if args.extra_args:
            raise CliException("Extra args can not be used without format")

        log.info("Trying to detect dataset format...")

        matches = env.detect_dataset(args.source)
        if len(matches) == 0:
            log.error("Failed to detect dataset format. "
                "Try to specify format with '-f/--format' parameter.")
            return 1
        elif len(matches) != 1:
            log.error("Multiple formats match the dataset: %s. "
                "Try to specify format with '-f/--format' parameter.",
                ', '.join(matches))
            return 1

        fmt = matches[0]
    elif args.extra_args:
        if fmt in env.importers:
            arg_parser = env.importers[fmt]
        elif fmt in env.extractors:
            arg_parser = env.extractors[fmt]
        else:
            raise CliException("Unknown format '%s'. A format can be added"
                "by providing an Extractor and Importer plugins" % fmt)

        if hasattr(arg_parser, 'parse_cmdline'):
            extra_args = arg_parser.parse_cmdline(args.extra_args)
        else:
            raise CliException("Format '%s' does not accept "
                "extra parameters" % fmt)

    log.info("Importing project as '%s'" % fmt)

    if not osp.isdir(project_dir):
        on_error.do(shutil.rmtree, project_dir, ignore_errors=True)

    project = Project.generate(save_dir=project_dir, config={
        'project_name': project_name
    })

    name = 'source'
    project.sources.add(name, {
        'url': args.url,
        'format': args.format,
        'options': extra_args,
    })

    if not args.no_pull:
        log.info("Pulling the source...")
        project.sources.pull(name)

    if not (args.no_check or args.no_pull):
        log.info("Checking the source...")
        project.sources.make_dataset(name)

    project.save()

    log.info("Project has been created at '%s'" % project_dir)

    return 0

class FilterModes(Enum):
    # primary
    items = 1
    annotations = 2
    items_annotations = 3

    # shortcuts
    i = 1
    a = 2
    i_a = 3
    a_i = 3
    annotations_items = 3

    @staticmethod
    def parse(s):
        s = s.lower()
        s = s.replace('+', '_')
        return FilterModes[s]

    @classmethod
    def make_filter_args(cls, mode):
        if mode == cls.items:
            return {}
        elif mode == cls.annotations:
            return {
                'filter_annotations': True
            }
        elif mode == cls.items_annotations:
            return {
                'filter_annotations': True,
                'remove_empty': True,
            }
        else:
            raise NotImplementedError()

    @classmethod
    def list_options(cls):
        return [m.name.replace('_', '+') for m in cls]

def build_export_parser(parser_ctor=argparse.ArgumentParser):
    builtins = sorted(Environment().converters.items)

    parser = parser_ctor(help="Export project",
        description="""
            Exports the project dataset in some format. Optionally, a filter
            can be passed, check 'filter' command description for more info.
            Each dataset format has its own options, which
            are passed after '--' separator (see examples), pass '-- -h'
            for more info. If not stated otherwise, by default
            only annotations are exported, to include images pass
            '--save-images' parameter.|n
            |n
            Formats:|n
            In Datumaro dataset formats are supported by Converter-s.
            A Converter produces a dataset of a specific format
            from dataset items. It is possible to add a custom Converter.
            To do this, you need to put a Converter
            definition script to <project_dir>/.datumaro/converters.|n
            |n
            List of builtin dataset formats: %s|n
            |n
            Examples:|n
            - Export project as a VOC-like dataset, include images:|n
            |s|sexport -f voc -- --save-images|n
            |n
            - Export project as a COCO-like dataset in other directory:|n
            |s|sexport -f coco -o path/I/like/
        """ % ', '.join(builtins),
        formatter_class=MultilineFormatter)

    parser.add_argument('_positionals', nargs=argparse.REMAINDER,
        help=argparse.SUPPRESS) # workaround for -- eaten by positionals
    parser.add_argument('target', nargs='?', default='project',
        help="Targets to do export for (default: '%(default)s')")
    parser.add_argument('-e', '--filter', default=None,
        help="Filter expression for dataset items")
    parser.add_argument('--filter-mode', default=FilterModes.i.name,
        type=FilterModes.parse,
        help="Filter mode (options: %s; default: %s)" % \
            (', '.join(FilterModes.list_options()) , '%(default)s'))
    parser.add_argument('-o', '--output-dir', dest='dst_dir', default=None,
        help="Directory to save output (default: a subdir in the current one)")
    parser.add_argument('--overwrite', action='store_true',
        help="Overwrite existing files in the save directory")
    parser.add_argument('-p', '--project', dest='project_dir', default='.',
        help="Directory of the project to operate on (default: current dir)")
    parser.add_argument('-f', '--format', required=True,
        help="Output format")
    parser.add_argument('extra_args', nargs=argparse.REMAINDER, default=None,
        help="Additional arguments for converter (pass '-- -h' for help)")
    parser.set_defaults(command=export_command)

    return parser

def export_command(args):
    has_sep = '--' in args._positionals
    if has_sep:
        pos = args._positionals.index('--')
    else:
        pos = 1
    args.target = (args._positionals[:pos] or \
        [ProjectBuildTargets.MAIN_TARGET])[0]
    args.extra_args = args._positionals[pos + has_sep:]

    project = load_project(args.project_dir)

    dst_dir = args.dst_dir
    if dst_dir:
        if not args.overwrite and osp.isdir(dst_dir) and os.listdir(dst_dir):
            raise CliException("Directory '%s' already exists "
                "(pass --overwrite to overwrite)" % dst_dir)
    else:
        dst_dir = generate_next_file_name('%s-%s' % \
            (project.config.project_name, make_file_name(args.format)))
    dst_dir = osp.abspath(dst_dir)

    try:
        converter = project.env.converters[args.format]
    except KeyError:
        raise CliException("Converter for format '%s' is not found" % \
            args.format)

<<<<<<< HEAD
    if hasattr(converter, 'parse_cmdline_args'):
        extra_args = converter.parse_cmdline_args(args.extra_args)
    else:
        extra_args = {}

    def converter_proxy(extractor, save_dir):
        return converter.convert(extractor, save_dir, **extra_args)
=======
    extra_args = converter.parse_cmdline(args.extra_args)
>>>>>>> 9d66c57f

    if args.filter:
        filter_args = FilterModes.make_filter_args(args.filter_mode)
        filter_args['expr'] = args.filter

    log.info("Loading the project...")
    dataset = project.make_dataset(args.target)

    log.info("Exporting the project...")
<<<<<<< HEAD
    if args.filter:
        dataset = dataset.filter(**filter_args)
    dataset.export(converter_proxy, save_dir=dst_dir)

    log.info("Project exported to '%s'" % dst_dir)
=======

    if args.filter:
        dataset = dataset.filter(args.filter, **filter_args)
    dataset.export(args.format, save_dir=dst_dir, **extra_args)

    log.info("Project exported to '%s' as '%s'" % \
        (dst_dir, args.format))
>>>>>>> 9d66c57f

    return 0

def build_filter_parser(parser_ctor=argparse.ArgumentParser):
    parser = parser_ctor(help="Extract subproject",
        description="""
            Extracts a subproject that contains only items matching filter.
            A filter is an XPath expression, which is applied to XML
            representation of a dataset item. Check '--dry-run' parameter
            to see XML representations of the dataset items.|n
            |n
            To filter annotations use the mode ('-m') parameter.|n
            Supported modes:|n
            - 'i', 'items'|n
            - 'a', 'annotations'|n
            - 'i+a', 'a+i', 'items+annotations', 'annotations+items'|n
            When filtering annotations, use the 'items+annotations'
            mode to point that annotation-less dataset items should be
            removed. To select an annotation, write an XPath that
            returns 'annotation' elements (see examples).|n
            |n
            Examples:|n
            - Filter images with width < height:|n
            |s|sextract -e '/item[image/width < image/height]'|n
            |n
            - Filter images with large-area bboxes:|n
            |s|sextract -e '/item[annotation/type="bbox" and
                annotation/area>2000]'|n
            |n
            - Filter out all irrelevant annotations from items:|n
            |s|sextract -m a -e '/item/annotation[label = "person"]'|n
            |n
            - Filter out all irrelevant annotations from items:|n
            |s|sextract -m a -e '/item/annotation[label="cat" and
            area > 99.5]'|n
            |n
            - Filter occluded annotations and items, if no annotations left:|n
            |s|sextract -m i+a -e '/item/annotation[occluded="True"]'
        """,
        formatter_class=MultilineFormatter)

    parser.add_argument('_positionals', nargs=argparse.REMAINDER,
        help=argparse.SUPPRESS) # workaround for -- eaten by positionals
    parser.add_argument('target', default='project', nargs='?',
        help="Project target to apply transform to (default: project)")
    parser.add_argument('-e', '--filter', default=None,
        help="XML XPath filter expression for dataset items")
    parser.add_argument('-m', '--mode', default=FilterModes.i.name,
        type=FilterModes.parse,
        help="Filter mode (options: %s; default: %s)" % \
            (', '.join(FilterModes.list_options()) , '%(default)s'))
    parser.add_argument('--dry-run', action='store_true',
        help="Print XML representations to be filtered and exit")
    parser.add_argument('--stage', type=str_to_bool, default=True,
        help="Include this action as a project build step (default: %(default)s)")
    parser.add_argument('--apply', type=str_to_bool, default=True,
        help="Run this action immediately (default: %(default)s)")
    parser.add_argument('-o', '--output-dir', dest='dst_dir', default=None,
        help="Output directory (default: update current project)")
    parser.add_argument('--overwrite', action='store_true',
        help="Overwrite existing files in the save directory")
    parser.add_argument('-p', '--project', dest='project_dir', default='.',
        help="Directory of the project to operate on (default: current dir)")
    parser.set_defaults(command=filter_command)

    return parser

def filter_command(args):
    has_sep = '--' in args._positionals
    if has_sep:
        pos = args._positionals.index('--')
    else:
        pos = 1
    args.target = (args._positionals[:pos] or \
        [ProjectBuildTargets.MAIN_TARGET])[0]
    args.extra_args = args._positionals[pos + has_sep:]

    project = load_project(args.project_dir)

    if not args.dry_run:
        dst_dir = args.dst_dir
        if dst_dir:
            if not args.overwrite and osp.isdir(dst_dir) and os.listdir(dst_dir):
                raise CliException("Directory '%s' already exists "
                    "(pass --overwrite to overwrite)" % dst_dir)
        else:
            dst_dir = generate_next_file_name('%s-filter' % \
                project.config.project_name)
        dst_dir = osp.abspath(dst_dir)

    filter_args = FilterModes.make_filter_args(args.mode)
    filter_args['expr'] = args.filter

    if args.dry_run:
        dataset = project.make_dataset(args.target)
        dataset = dataset.filter(**filter_args)
        for item in dataset:
            encoded_item = DatasetItemEncoder.encode(item, dataset.categories())
            xml_item = DatasetItemEncoder.to_string(encoded_item)
            print(xml_item)
        return 0

    if not args.filter:
        raise CliException("Expected a filter expression ('-e' argument)")

    if args.target == project.build_targets.MAIN_TARGET:
        targets = [t for t in project.build_targets
            if t != project.build_targets.MAIN_TARGET]
    else:
        targets = [args.target]

    for target in targets:
        project.build_targets.add_stage(target, {
            'type': BuildStageType.filter.name,
            'params': dict(filter_args),
        })

    status = project.vcs.dvc.status()
    if status:
        raise CliException("Can't transform project " \
            "when there are uncommitted changes: %s" % status)

    if args.apply:
        log.info("Filtering...")

        dataset = project.make_dataset(args.target)
        dataset.save(save_dir)

        log.info("Results have been saved to '%s'" % dst_dir)

    if args.stage:
        project.save()

    log.info("Subproject has been extracted to '%s'" % dst_dir)

    return 0

def build_merge_parser(parser_ctor=argparse.ArgumentParser):
    parser = parser_ctor(help="Merge two projects",
        description="""
            Updates items of the current project with items
            from other project.|n
            |n
            Examples:|n
            - Update a project with items from other project:|n
            |s|smerge -p path/to/first/project path/to/other/project
        """,
        formatter_class=MultilineFormatter)

    parser.add_argument('other_project_dir',
        help="Path to a project")
    parser.add_argument('-o', '--output-dir', dest='dst_dir', default=None,
        help="Output directory (default: current project's dir)")
    parser.add_argument('--overwrite', action='store_true',
        help="Overwrite existing files in the save directory")
    parser.add_argument('-p', '--project', dest='project_dir', default='.',
        help="Directory of the project to operate on (default: current dir)")
    parser.set_defaults(command=merge_command)

    return parser

def merge_command(args):
    first_project = load_project(args.project_dir)
    second_project = load_project(args.other_project_dir)

    dst_dir = args.dst_dir
    if dst_dir:
        if not args.overwrite and osp.isdir(dst_dir) and os.listdir(dst_dir):
            raise CliException("Directory '%s' already exists "
                "(pass --overwrite to overwrite)" % dst_dir)

    first_dataset = first_project.make_dataset()
    second_dataset = second_project.make_dataset()

    first_dataset.update(second_dataset)
    first_dataset.save(save_dir=dst_dir)

    if dst_dir is None:
        dst_dir = first_project.config.project_dir
    dst_dir = osp.abspath(dst_dir)
    log.info("Merge results have been saved to '%s'" % dst_dir)

    return 0

def build_apply_parser(parser_ctor=argparse.ArgumentParser):
    parser = parser_ctor(help="Apply some operations to project",
        description="""
            Applies several operations to a dataset
            and produces a new dataset.
        """,
        formatter_class=MultilineFormatter)

    parser.add_argument('file',
        help="Path to a file with a list of transforms and other actions")
    parser.add_argument('-o', '--output-dir', dest='dst_dir', default=None,
        help="Directory to save output (default: current dir)")
    parser.add_argument('--overwrite', action='store_true',
        help="Overwrite existing files in the save directory")
    parser.add_argument('--build', action='store_true',
        help="Consider this invocation a build step")
    parser.add_argument('-p', '--project', dest='project_dir', default='.',
        help="Directory of the project to operate on (default: current dir)")
    parser.set_defaults(command=apply_command)

    return parser

def apply_command(args):
    project = load_project(args.project_dir)

    dst_dir = args.dst_dir
    if dst_dir:
        if not args.overwrite and osp.isdir(dst_dir) and os.listdir(dst_dir):
            raise CliException("Directory '%s' already exists "
                "(pass --overwrite to overwrite)" % dst_dir)
    elif not args.build:
        dst_dir = generate_next_file_name('%s-apply' % \
            project.config.project_name)
    dst_dir = osp.abspath(dst_dir)

    pipeline = project.build_targets.read_pipeline(args.file)
    project.build_targets.run_pipeline(pipeline, out_dir=dst_dir)

    log.info("Results have been saved to '%s'" % dst_dir)

    return 0

def build_transform_parser(parser_ctor=argparse.ArgumentParser):
    builtins = sorted(Environment().transforms.items)

    parser = parser_ctor(help="Transform project",
        description="""
            Applies some operation to dataset items in the project
            and produces a new project.|n
            |n
            Builtin transforms: %s|n
            |n
            Examples:|n
            - Convert instance polygons to masks:|n
            |s|stransform -t polygons_to_masks
        """ % ', '.join(builtins),
        formatter_class=MultilineFormatter)

    parser.add_argument('_positionals', nargs=argparse.REMAINDER,
        help=argparse.SUPPRESS) # workaround for -- eaten by positionals
    parser.add_argument('target', nargs='?',
        help="Project target to apply transform to (default: all)")
    parser.add_argument('-t', '--transform', required=True,
        help="Transform to apply to the project")
    parser.add_argument('-o', '--output-dir', dest='dst_dir', default=None,
        help="Directory to save output (default: current dir)")
    parser.add_argument('--overwrite', action='store_true',
        help="Overwrite existing files in the save directory")
    parser.add_argument('-p', '--project', dest='project_dir', default='.',
        help="Directory of the project to operate on (default: current dir)")
    parser.add_argument('--stage', type=str_to_bool, default=True,
        help="Include this action as a project build step (default: %(default)s)")
    parser.add_argument('--apply', type=str_to_bool, default=True,
        help="Run this action immediately (default: %(default)s)")
    parser.add_argument('extra_args', nargs=argparse.REMAINDER,
        help="Additional arguments for transformation (pass '-- -h' for help)")
    parser.set_defaults(command=transform_command)

    return parser

def transform_command(args):
    has_sep = '--' in args._positionals
    if has_sep:
        pos = args._positionals.index('--')
    else:
        pos = 1
    args.target = (args._positionals[:pos] or \
        [ProjectBuildTargets.MAIN_TARGET])[0]
    args.extra_args = args._positionals[pos + has_sep:]

    project = load_project(args.project_dir)

    dst_dir = args.dst_dir

    if args.stage and args.target not in project.sources and \
            args.target != project.build_targets.MAIN_TARGET:
        raise CliException("Adding a stage is only allowed for "
            "source or project targets")

    if dst_dir:
        if not args.overwrite and osp.isdir(dst_dir) and os.listdir(dst_dir):
            raise CliException("Directory '%s' already exists "
                "(pass --overwrite to overwrite)" % dst_dir)
    else:
        if args.target == project.build_targets.MAIN_TARGET:
            dst_dir = generate_next_file_name('%s-%s' % \
                (project.config.project_name, make_file_name(args.transform)))
        else:
            dst_dir = project.sources.source_dir(args.target)

    dst_dir = osp.abspath(dst_dir)

    try:
        transform = project.env.transforms[args.transform]
    except KeyError:
        raise CliException("Transform '%s' is not found" % args.transform)

<<<<<<< HEAD
    if hasattr(transform, 'parse_cmdline_args'):
        extra_args = transform.parse_cmdline_args(args.extra_args)
    else:
        extra_args = {}
=======
    extra_args = {}
    if hasattr(transform, 'parse_cmdline'):
        extra_args = transform.parse_cmdline(args.extra_args)
>>>>>>> 9d66c57f

    if args.target == project.build_targets.MAIN_TARGET:
        sources = [t for t in project.build_targets
            if t != project.build_targets.MAIN_TARGET]
    else:
        sources = [args.target]

    for source in sources:
        project.build_targets.add_stage(source, {
            'type': BuildStageType.transform.name,
            'kind': args.transform,
            'params': dict(extra_args),
        })

    status = project.vcs.dvc.status()
    if status:
        raise CliException("Can't transform project " \
            "when there are uncommitted changes: %s" % status)

    if args.apply:
        log.info("Transforming...")

        if args.dst_dir:
            dataset = project.make_dataset(args.target)
            dataset.save(dst_dir)

            log.info("Transform results have been saved to '%s'" % dst_dir)
        else:
            for source in sources:
                dataset = project.make_dataset(source)
                dst_dir = project.sources.source_dir(source)
                dataset.export(project.sources[source].format,
                    save_dir=dst_dir, save_images=True)
                project.sources[source].url = ''

            if not args.stage:
                for source in sources:
                    project.build_targets[source].stages = \
                        project.build_targets[source].stages[:-1]

            log.info("Finished")

    project.save()

    return 0

def build_build_parser(parser_ctor=argparse.ArgumentParser):
    parser = parser_ctor(help="Build project",
        description="""
            Pulls related sources and builds the target
        """,
        formatter_class=MultilineFormatter)

    parser.add_argument('target', default='project', nargs='?',
        help="Project target to apply transform to (default: project)")
    parser.add_argument('-o', '--output-dir', dest='dst_dir', default=None,
        help="Directory to save output (default: current dir)")
    parser.add_argument('-f', '--force', action='store_true',
        help="Rebuild the target, even if it has no changes. "
            "Ignore uncommitted changes.")
    parser.add_argument('-p', '--project', dest='project_dir', default='.',
        help="Directory of the project to operate on (default: current dir)")
    parser.set_defaults(command=build_command)

    return parser

def build_command(args):
    project = load_project(args.project_dir)

    status = project.vcs.dvc.status()
    if not args.force and [s
        for s in status.values() if 'changed outs' in s
        for co in d.values()
        for s in co.values()
    ]:
        raise CliException("Can't build project " \
            "when there are uncommitted changes: %s" % status)

    project.build(args.target, force=args.force, out_dir=args.dst_dir)

    return 0

def build_stats_parser(parser_ctor=argparse.ArgumentParser):
    parser = parser_ctor(help="Get project statistics",
        description="""
            Outputs various project statistics like image mean and std,
            annotations count etc.
        """,
        formatter_class=MultilineFormatter)

    parser.add_argument('-p', '--project', dest='project_dir', default='.',
        help="Directory of the project to operate on (default: current dir)")
    parser.set_defaults(command=stats_command)

    return parser

def stats_command(args):
    project = load_project(args.project_dir)

    dataset = project.make_dataset()
    stats = {}
    stats.update(compute_image_statistics(dataset))
    stats.update(compute_ann_statistics(dataset))

    dst_file = generate_next_file_name('statistics', ext='.json')
    log.info("Writing project statistics to '%s'" % dst_file)
    with open(dst_file, 'w') as f:
        json.dump(stats, f, indent=4, sort_keys=True)

def build_info_parser(parser_ctor=argparse.ArgumentParser):
    parser = parser_ctor(help="Get project info",
        description="""
            Outputs project info.
        """,
        formatter_class=MultilineFormatter)

    parser.add_argument('--all', action='store_true',
        help="Print all information")
    parser.add_argument('-p', '--project', dest='project_dir', default='.',
        help="Directory of the project to operate on (default: current dir)")
    parser.set_defaults(command=info_command)

    return parser

def info_command(args):
    project = load_project(args.project_dir)
    config = project.config
    env = project.env
    dataset = project.make_dataset()

    print("Project:")
    print("  name:", config.project_name)
    print("  location:", config.project_dir)
    print("Plugins:")
    print("  importers:", ', '.join(env.importers.items))
    print("  extractors:", ', '.join(env.extractors.items))
    print("  converters:", ', '.join(env.converters.items))
    print("  launchers:", ', '.join(env.launchers.items))

    print("Sources:")
    for source_name, source in config.sources.items():
        print("  source '%s':" % source_name)
        print("    format:", source.format)
        print("    url:", source.url)
        print("    location:", project.sources.source_dir(source_name))

    def print_extractor_info(extractor, indent=''):
        print("%slength:" % indent, len(extractor))

        categories = extractor.categories()
        print("%scategories:" % indent, ', '.join(c.name for c in categories))

        for cat_type, cat in categories.items():
            print("%s  %s:" % (indent, cat_type.name))
            if cat_type == AnnotationType.label:
                print("%s    count:" % indent, len(cat.items))

                count_threshold = 10
                if args.all:
                    count_threshold = len(cat.items)
                labels = ', '.join(c.name for c in cat.items[:count_threshold])
                if count_threshold < len(cat.items):
                    labels += " (and %s more)" % (
                        len(cat.items) - count_threshold)
                print("%s    labels:" % indent, labels)

    print("Dataset:")
    print_extractor_info(dataset, indent="  ")

    subsets = dataset.subsets()
    print("  subsets:", ', '.join(subsets))
    for subset_name in subsets:
        subset = dataset.get_subset(subset_name)
        print("    subset '%s':" % subset_name)
        print_extractor_info(subset, indent="      ")

    print("Models:")
    for model_name, model in config.models.items():
        print("  model '%s':" % model_name)
        print("    type:", model.launcher)

    return 0


def build_parser(parser_ctor=argparse.ArgumentParser):
    parser = parser_ctor(
        description="""
            Manipulate projects.|n
            |n
            By default, the project to be operated on is searched for
            in the current directory. An additional '-p' argument can be
            passed to specify project location.
        """,
        formatter_class=MultilineFormatter)

    subparsers = parser.add_subparsers()
    add_subparser(subparsers, 'import', build_import_parser)
    add_subparser(subparsers, 'export', build_export_parser)
    add_subparser(subparsers, 'filter', build_filter_parser)
    add_subparser(subparsers, 'merge', build_merge_parser)
    add_subparser(subparsers, 'transform', build_transform_parser)
    add_subparser(subparsers, 'info', build_info_parser)
    add_subparser(subparsers, 'stats', build_stats_parser)

    return parser<|MERGE_RESOLUTION|>--- conflicted
+++ resolved
@@ -301,18 +301,7 @@
     except KeyError:
         raise CliException("Converter for format '%s' is not found" % \
             args.format)
-
-<<<<<<< HEAD
-    if hasattr(converter, 'parse_cmdline_args'):
-        extra_args = converter.parse_cmdline_args(args.extra_args)
-    else:
-        extra_args = {}
-
-    def converter_proxy(extractor, save_dir):
-        return converter.convert(extractor, save_dir, **extra_args)
-=======
     extra_args = converter.parse_cmdline(args.extra_args)
->>>>>>> 9d66c57f
 
     if args.filter:
         filter_args = FilterModes.make_filter_args(args.filter_mode)
@@ -322,21 +311,12 @@
     dataset = project.make_dataset(args.target)
 
     log.info("Exporting the project...")
-<<<<<<< HEAD
-    if args.filter:
-        dataset = dataset.filter(**filter_args)
-    dataset.export(converter_proxy, save_dir=dst_dir)
-
-    log.info("Project exported to '%s'" % dst_dir)
-=======
 
     if args.filter:
         dataset = dataset.filter(args.filter, **filter_args)
     dataset.export(args.format, save_dir=dst_dir, **extra_args)
 
-    log.info("Project exported to '%s' as '%s'" % \
-        (dst_dir, args.format))
->>>>>>> 9d66c57f
+    log.info("Project exported to '%s' as '%s'" % (dst_dir, args.format))
 
     return 0
 
@@ -638,16 +618,9 @@
     except KeyError:
         raise CliException("Transform '%s' is not found" % args.transform)
 
-<<<<<<< HEAD
-    if hasattr(transform, 'parse_cmdline_args'):
-        extra_args = transform.parse_cmdline_args(args.extra_args)
-    else:
-        extra_args = {}
-=======
     extra_args = {}
     if hasattr(transform, 'parse_cmdline'):
         extra_args = transform.parse_cmdline(args.extra_args)
->>>>>>> 9d66c57f
 
     if args.target == project.build_targets.MAIN_TARGET:
         sources = [t for t in project.build_targets

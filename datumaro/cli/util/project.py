# Copyright (C) 2019-2021 Intel Corporation
#
# SPDX-License-Identifier: MIT

import os
import re
from typing import Optional, Tuple

from datumaro.cli.util.errors import WrongRevpathError
from datumaro.components.dataset import Dataset
from datumaro.components.environment import Environment
from datumaro.components.errors import DatumaroError, ProjectNotFoundError
from datumaro.components.extractor import ImportErrorPolicy
from datumaro.components.progress_reporting import ProgressReporter
from datumaro.components.project import Project, Revision
from datumaro.util.os_util import generate_next_name
from datumaro.util.scope import on_error_do, scoped


def load_project(project_dir, readonly=False):
    return Project(project_dir, readonly=readonly)


def generate_next_file_name(basename, basedir=".", sep=".", ext=""):
    """
    If basedir does not contain basename, returns basename,
    otherwise generates a name by appending sep to the basename
    and the number, next to the last used number in the basedir for
    files with basename prefix. Optionally, appends ext.
    """

    return generate_next_name(os.listdir(basedir), basename, sep, ext)

<<<<<<< HEAD
def parse_dataset_pathspec(s: str, *,
    env: Optional[Environment] = None,
    progress_reporter: Optional[ProgressReporter] = None,
    error_policy: Optional[ImportErrorPolicy] = None,
) -> Dataset:
=======

def parse_dataset_pathspec(s: str, env: Optional[Environment] = None) -> Dataset:
>>>>>>> d014342d
    """
    Parses Dataset paths. The syntax is:
        - <dataset path>[ :<format> ]

    Returns: a dataset from the parsed path
    """

    match = re.fullmatch(
        r"""
        (?P<dataset_path>(?: [^:] | :[/\\] )+)
        (:(?P<format>.+))?
        """,
        s,
        flags=re.VERBOSE,
    )
    if not match:
        raise ValueError("Failed to recognize dataset pathspec in '%s'" % s)
    match = match.groupdict()

    path = match["dataset_path"]
    format = match["format"]
    return Dataset.import_from(path, format, env=env,
        progress_reporter=progress_reporter, error_policy=error_policy)


@scoped
def parse_revspec(s: str, ctx_project: Optional[Project] = None) -> Tuple[Dataset, Project]:
    """
    Parses Revision paths. The syntax is:
        - <project path> [ @<rev> ] [ :<target> ]
        - <rev> [ :<target> ]
        - <target>
    The second and the third forms assume an existing "current" project.

    Returns: the dataset and the project from the parsed path.
        The project is only returned when specified in the revpath.
    """

    match = re.fullmatch(
        r"""
        (?P<proj_path>(?: [^@:] | :[/\\] )+)
        (@(?P<rev>[^:]+))?
        (:(?P<source>.+))?
        """,
        s,
        flags=re.VERBOSE,
    )
    if not match:
        raise ValueError("Failed to recognize revspec in '%s'" % s)
    match = match.groupdict()

    proj_path = match["proj_path"]
    rev = match["rev"]
    source = match["source"]

    target_project = None

    assert proj_path
    if rev:
        target_project = load_project(proj_path, readonly=True)
        project = target_project
    # proj_path is either proj_path or rev or source name
    elif Project.find_project_dir(proj_path):
        target_project = load_project(proj_path, readonly=True)
        project = target_project
    elif ctx_project:
        project = ctx_project
        if project.is_ref(proj_path):
            rev = proj_path
        elif not source:
            source = proj_path

    else:
        raise ProjectNotFoundError(
            "Failed to find project at '%s'. "
            "Specify project path with '-p/--project' or in the "
            "target pathspec." % proj_path
        )

    if target_project:
        on_error_do(Project.close, target_project, ignore_errors=True)

    tree = project.get_rev(rev)
    return tree.make_dataset(source), target_project

<<<<<<< HEAD
def parse_full_revpath(s: str, ctx_project: Optional[Project] = None, *,
    progress_reporter: Optional[ProgressReporter] = None,
    error_policy: Optional[ImportErrorPolicy] = None,
=======

def parse_full_revpath(
    s: str, ctx_project: Optional[Project] = None
>>>>>>> d014342d
) -> Tuple[Dataset, Optional[Project]]:
    """
    revpath - either a Dataset path or a Revision path.

    Returns: the dataset and the project from the parsed path
      The project is only returned when specified in the revpath.
    """

    if ctx_project:
        env = ctx_project.env
    else:
        env = Environment()

    errors = []
    try:
        return parse_revspec(s, ctx_project=ctx_project)
    except (DatumaroError, OSError) as e:
        errors.append(e)

    try:
        dataset = parse_dataset_pathspec(s, env=env,
            progress_reporter=progress_reporter,
            error_policy=error_policy
        )
        return dataset, None
    except (DatumaroError, OSError) as e:
        errors.append(e)

    raise WrongRevpathError(problems=errors)


def split_local_revpath(revpath: str) -> Tuple[Revision, str]:
    """
    Splits the given string into revpath components.

    A local revpath is a path to a revision withing the current project.
    The syntax is:
        - [ <revision> : ] [ <target> ]
    At least one part must be present.

    Returns: (revision, build target)
    """

    sep_pos = revpath.find(":")
    if -1 < sep_pos:
        rev = revpath[:sep_pos]
        target = revpath[sep_pos + 1 :]
    else:
        rev = ""
        target = revpath

    return rev, target<|MERGE_RESOLUTION|>--- conflicted
+++ resolved
@@ -31,16 +31,14 @@
 
     return generate_next_name(os.listdir(basedir), basename, sep, ext)
 
-<<<<<<< HEAD
-def parse_dataset_pathspec(s: str, *,
+
+def parse_dataset_pathspec(
+    s: str,
+    *,
     env: Optional[Environment] = None,
     progress_reporter: Optional[ProgressReporter] = None,
     error_policy: Optional[ImportErrorPolicy] = None,
 ) -> Dataset:
-=======
-
-def parse_dataset_pathspec(s: str, env: Optional[Environment] = None) -> Dataset:
->>>>>>> d014342d
     """
     Parses Dataset paths. The syntax is:
         - <dataset path>[ :<format> ]
@@ -62,8 +60,9 @@
 
     path = match["dataset_path"]
     format = match["format"]
-    return Dataset.import_from(path, format, env=env,
-        progress_reporter=progress_reporter, error_policy=error_policy)
+    return Dataset.import_from(
+        path, format, env=env, progress_reporter=progress_reporter, error_policy=error_policy
+    )
 
 
 @scoped
@@ -126,15 +125,13 @@
     tree = project.get_rev(rev)
     return tree.make_dataset(source), target_project
 
-<<<<<<< HEAD
-def parse_full_revpath(s: str, ctx_project: Optional[Project] = None, *,
+
+def parse_full_revpath(
+    s: str,
+    ctx_project: Optional[Project] = None,
+    *,
     progress_reporter: Optional[ProgressReporter] = None,
     error_policy: Optional[ImportErrorPolicy] = None,
-=======
-
-def parse_full_revpath(
-    s: str, ctx_project: Optional[Project] = None
->>>>>>> d014342d
 ) -> Tuple[Dataset, Optional[Project]]:
     """
     revpath - either a Dataset path or a Revision path.
@@ -155,9 +152,8 @@
         errors.append(e)
 
     try:
-        dataset = parse_dataset_pathspec(s, env=env,
-            progress_reporter=progress_reporter,
-            error_policy=error_policy
+        dataset = parse_dataset_pathspec(
+            s, env=env, progress_reporter=progress_reporter, error_policy=error_policy
         )
         return dataset, None
     except (DatumaroError, OSError) as e:

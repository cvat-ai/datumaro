--- conflicted
+++ resolved
@@ -80,12 +80,8 @@
     def __init__(self, categories=None, env=None):
         super().__init__()
 
-<<<<<<< HEAD
-        self._env = None
-=======
         assert env is None or isinstance(env, Environment), env
         self._env = env
->>>>>>> c473ba9f
 
         self._subsets = {}
 
@@ -217,12 +213,8 @@
         if isinstance(method, str):
             method = self.env.make_transform(method)
 
-<<<<<<< HEAD
-        return super().transform(method, *args, **kwargs)
-=======
         result = super().transform(method, *args, **kwargs)
         return Dataset.from_extractors(result, env=self._env)
->>>>>>> c473ba9f
 
     def run_model(self, model, batch_size=1):
         from datumaro.components.launcher import Launcher, ModelTransform
@@ -251,12 +243,8 @@
     def import_from(cls, path, format=None, env=None, **kwargs): #pylint: disable=redefined-builtin
         from datumaro.components.config_model import Source
 
-<<<<<<< HEAD
-        env = env or Environment()
-=======
         if env is None:
             env = Environment()
->>>>>>> c473ba9f
 
         # TODO: remove importers, put this logic into extractors
         if not format:
@@ -264,20 +252,7 @@
         if format in env.importers:
             importer = env.make_importer(format)
             with logging_disabled(log.INFO):
-<<<<<<< HEAD
                 detected_sources = importer(path, **kwargs)
-        else:
-            if format not in env.extractors:
-                raise Exception("Unknown source format '%s'. To make it "
-                    "available, add the corresponding Extractor implementation "
-                    "to the environment" % \
-                    format)
-            detected_sources = [{
-                'url': path, 'format': format, 'options': kwargs
-            }]
-=======
-                project = importer(path, **kwargs)
-            detected_sources = list(project.config.sources.values())
         elif format in env.extractors:
             detected_sources = [{
                 'url': path, 'format': format, 'options': kwargs
@@ -286,7 +261,6 @@
             raise Exception("Unknown source format '%s'. To make it "
                 "available, add the corresponding Extractor implementation "
                 "to the environment" % format)
->>>>>>> c473ba9f
 
         extractors = []
         for src_conf in detected_sources:
@@ -296,20 +270,12 @@
                 src_conf.format, src_conf.url, **src_conf.options
             ))
 
-<<<<<<< HEAD
-        return Dataset.from_extractors(*extractors)
-
-    @staticmethod
-    def detect(path, env=None):
-        env = env or Environment()
-=======
         return cls.from_extractors(*extractors)
 
     @staticmethod
     def detect(path, env=None):
         if env is None:
             env = Environment()
->>>>>>> c473ba9f
 
         matches = env.detect_dataset(path)
         if not matches:

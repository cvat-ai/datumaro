--- conflicted
+++ resolved
@@ -158,17 +158,13 @@
 class DatasetImportError(DatumaroError):
     pass
 
-<<<<<<< HEAD
 class ItemImportError(DatasetImportError):
     pass
 
 class AnnotationImportError(ItemImportError):
     pass
 
-@attrs
-=======
-@define(auto_exc=False)
->>>>>>> 66e8addd
+@define(auto_exc=False)
 class DatasetNotFoundError(DatasetImportError):
     path = field()
 

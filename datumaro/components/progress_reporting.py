# Copyright (C) 2022 Intel Corporation
#
# SPDX-License-Identifier: MIT

from __future__ import annotations

from typing import Iterable, Optional, Tuple, TypeVar
import math

T = TypeVar('T')

class ProgressReporter:
    """
    Only one set of methods must be called:
<<<<<<< HEAD
    - start - report_status - finish / close
    - iter - close
=======
    - start - report_status - finish
    - iter
>>>>>>> 56baf5e6
    - split

    This class is supposed to manage the state of children progress bars
    and release of their resources, if necessary.
    """

    @property
    def period(self) -> float:
        """
        Returns reporting period.

        For example, 0.1 would mean every 10%.
        """
        raise NotImplementedError

    def start(self, total: int, *, desc: Optional[str] = None):
        """Initializes the progress bar"""
        raise NotImplementedError

    def report_status(self, progress: int):
        """Updates the progress bar"""
        raise NotImplementedError

    def finish(self):
        """Finishes the progress bar"""
<<<<<<< HEAD
        self.close()
=======
        pass # pylint: disable=unnecessary-pass
>>>>>>> 56baf5e6

    def iter(self, iterable: Iterable[T], *,
            total: Optional[int] = None,
            desc: Optional[str] = None
    ) -> Iterable[T]:
        """
        Traverses the iterable and reports progress simultaneously.

        Starts and finishes the progress bar automatically.

        Args:
            iterable: An iterable to be traversed
            total: The expected number of iterations. If not provided, will
              try to use iterable.__len__.
            desc: The status message

        Returns:
            An iterable over elements of the input sequence
        """

        if total is None and hasattr(iterable, '__len__'):
            total = len(iterable)

        self.start(total, desc=desc)

        if total:
            display_step = math.ceil(total * self.period)

        for i, elem in enumerate(iterable):
            if not total or i % display_step == 0:
                self.report_status(i)

            yield elem

        self.finish()

    def split(self, count: int) -> Tuple[ProgressReporter, ...]:
        """
        Splits the progress bar into few independent parts.
        In case of 0 must return an empty tuple.

        This class is supposed to manage the state of children progress bars
        and release of their resources, if necessary.
        """
        raise NotImplementedError

class NullProgressReporter(ProgressReporter):
    @property
    def period(self) -> float:
        return 0

    def start(self, total: int, *, desc: Optional[str] = None):
        pass

    def report_status(self, progress: int):
        pass

    def iter(self, iterable: Iterable[T], *,
            total: Optional[int] = None,
            desc: Optional[str] = None
    ) -> Iterable[T]:
        yield from iterable

    def split(self, count: int) -> Tuple[ProgressReporter]:
        return (self, ) * count<|MERGE_RESOLUTION|>--- conflicted
+++ resolved
@@ -12,13 +12,8 @@
 class ProgressReporter:
     """
     Only one set of methods must be called:
-<<<<<<< HEAD
     - start - report_status - finish / close
     - iter - close
-=======
-    - start - report_status - finish
-    - iter
->>>>>>> 56baf5e6
     - split
 
     This class is supposed to manage the state of children progress bars
@@ -44,11 +39,7 @@
 
     def finish(self):
         """Finishes the progress bar"""
-<<<<<<< HEAD
-        self.close()
-=======
         pass # pylint: disable=unnecessary-pass
->>>>>>> 56baf5e6
 
     def iter(self, iterable: Iterable[T], *,
             total: Optional[int] = None,

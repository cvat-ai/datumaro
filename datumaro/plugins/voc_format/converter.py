# Copyright (C) 2020-2022 Intel Corporation
#
# SPDX-License-Identifier: MIT

from collections import OrderedDict, defaultdict
from enum import Enum, auto
from itertools import chain
from typing import Dict, Optional, Set
import logging as log
import os
import os.path as osp

from attrs import define, field
# Disable B410: import_lxml - the library is used for writing
from lxml import etree as ET  # nosec

from datumaro.components.annotation import (
    AnnotationType, Bbox, CompiledMask, Label, LabelCategories, Mask,
)
from datumaro.components.converter import Converter
from datumaro.components.dataset import ItemStatus
from datumaro.components.extractor import DatasetItem
from datumaro.util import find, str_to_bool
from datumaro.util.annotation_util import make_label_id_mapping
from datumaro.util.image import save_image
from datumaro.util.mask_tools import paint_mask, remap_mask
from datumaro.util.meta_file_util import has_meta_file

from .format import (
    VocInstColormap, VocPath, VocTask, make_voc_categories, make_voc_label_map,
    parse_label_map, parse_meta_file, write_label_map, write_meta_file,
)


def _convert_attr(name, attributes, type_conv, default=None):
    d = object()
    value = attributes.get(name, d)
    if value is d:
        return default

    try:
        return type_conv(value)
    except Exception as e:
        log.warning("Failed to convert attribute '%s'='%s': %s" % \
            (name, value, e))
        return default

def _write_xml_bbox(bbox, parent_elem):
    x, y, w, h = bbox
    bbox_elem = ET.SubElement(parent_elem, 'bndbox')
    ET.SubElement(bbox_elem, 'xmin').text = str(x)
    ET.SubElement(bbox_elem, 'ymin').text = str(y)
    ET.SubElement(bbox_elem, 'xmax').text = str(x + w)
    ET.SubElement(bbox_elem, 'ymax').text = str(y + h)
    return bbox_elem


class LabelmapType(Enum):
    voc = auto()
    source = auto()

class VocConverter(Converter):
    DEFAULT_IMAGE_EXT = VocPath.IMAGE_EXT
    BUILTIN_ATTRS = {'difficult', 'pose', 'truncated', 'occluded' }

    @staticmethod
    def _split_tasks_string(s):
        return [VocTask[i.strip()] for i in s.split(',')]

    @staticmethod
    def _get_labelmap(s):
        if osp.isfile(s):
            return s
        try:
            return LabelmapType[s].name
        except KeyError:
            import argparse
            raise argparse.ArgumentTypeError()

    @classmethod
    def build_cmdline_parser(cls, **kwargs):
        parser = super().build_cmdline_parser(**kwargs)

        parser.add_argument('--apply-colormap', type=str_to_bool, default=True,
            help="Use colormap for class and instance masks "
                "(default: %(default)s)")
        parser.add_argument('--label-map', type=cls._get_labelmap, default=None,
            help="Labelmap file path or one of %s" % \
                ', '.join(t.name for t in LabelmapType))
        parser.add_argument('--allow-attributes',
            type=str_to_bool, default=True,
            help="Allow export of attributes (default: %(default)s)")
        parser.add_argument('--keep-empty',
            type=str_to_bool, default=False,
            help="Write subset lists even if they are empty "
                "(default: %(default)s)")
        parser.add_argument('--tasks', type=cls._split_tasks_string,
            help="VOC task filter, comma-separated list of {%s} "
                "(default: all)" % ', '.join(t.name for t in VocTask))

        return parser

    def __init__(self, extractor, save_dir,
            tasks=None, apply_colormap=True, label_map=None,
            allow_attributes=True, keep_empty=False, **kwargs):
        super().__init__(extractor, save_dir, **kwargs)

        assert tasks is None or isinstance(tasks, (VocTask, list, set))
        if tasks is None:
            tasks = set(VocTask)
        elif isinstance(tasks, VocTask):
            tasks = {tasks}
        else:
            tasks = set(t if t in VocTask else VocTask[t] for t in tasks)
        self._tasks = tasks

        self._apply_colormap = apply_colormap
        self._allow_attributes = allow_attributes
        self._keep_empty = keep_empty

        if label_map is None:
            label_map = LabelmapType.source.name
        assert isinstance(label_map, (str, dict)), label_map
        self._load_categories(label_map)

        self._patch = None

    def apply(self):
        self.make_dirs()
        self.save_subsets()
        self.save_label_map()

    def make_dirs(self):
        save_dir = self._save_dir
        subsets_dir = osp.join(save_dir, VocPath.SUBSETS_DIR)
        cls_subsets_dir = osp.join(subsets_dir,
            VocPath.TASK_DIR[VocTask.classification])
        action_subsets_dir = osp.join(subsets_dir,
            VocPath.TASK_DIR[VocTask.action_classification])
        layout_subsets_dir = osp.join(subsets_dir,
            VocPath.TASK_DIR[VocTask.person_layout])
        segm_subsets_dir = osp.join(subsets_dir,
            VocPath.TASK_DIR[VocTask.segmentation])
        ann_dir = osp.join(save_dir, VocPath.ANNOTATIONS_DIR)
        img_dir = osp.join(save_dir, VocPath.IMAGES_DIR)
        segm_dir = osp.join(save_dir, VocPath.SEGMENTATION_DIR)
        inst_dir = osp.join(save_dir, VocPath.INSTANCES_DIR)
        images_dir = osp.join(save_dir, VocPath.IMAGES_DIR)

        os.makedirs(subsets_dir, exist_ok=True)
        os.makedirs(ann_dir, exist_ok=True)
        os.makedirs(img_dir, exist_ok=True)
        os.makedirs(segm_dir, exist_ok=True)
        os.makedirs(inst_dir, exist_ok=True)
        os.makedirs(images_dir, exist_ok=True)

        self._subsets_dir = subsets_dir
        self._cls_subsets_dir = cls_subsets_dir
        self._action_subsets_dir = action_subsets_dir
        self._layout_subsets_dir = layout_subsets_dir
        self._segm_subsets_dir = segm_subsets_dir
        self._ann_dir = ann_dir
        self._img_dir = img_dir
        self._segm_dir = segm_dir
        self._inst_dir = inst_dir
        self._images_dir = images_dir

    @define
    class _Lists:
        class_lists: Dict[str, Optional[Set[int]]] = field(factory=dict)
        clsdet_list: Dict[str, Optional[bool]] = field(factory=dict)
        action_list: Dict[str, Optional[Dict[str, int]]] = field(factory=dict)
        layout_list: Dict[str, Optional[int]] = field(factory=dict)
        segm_list: Dict[str, Optional[bool]] = field(factory=dict)

    def get_label(self, label_id):
        return self._extractor. \
            categories()[AnnotationType.label].items[label_id].name

    def save_subsets(self):
        for subset_name, subset in self._extractor.subsets().items():
            lists = self._Lists()

            for item in self._with_progress(subset,
<<<<<<< HEAD
                    desc=f"Exporting {subset_name}"):
=======
                    desc=f"Exporting '{subset_name}'"):
>>>>>>> 009a0e75
                log.debug("Converting item '%s'", item.id)

                try:
                    image_filename = self._make_image_filename(item)
                    if self._save_images:
                        if item.has_image and item.image.has_data:
                            self._save_image(item,
                                osp.join(self._images_dir, image_filename))
                        else:
                            log.debug("Item '%s' has no image", item.id)

                    self._export_annotations(item,
                        image_filename=image_filename, lists=lists)
                except Exception as e:
                    self._report_item_error(e, item_id=(item.id, item.subset))

            if self._tasks & {VocTask.classification, VocTask.detection,
                    VocTask.action_classification, VocTask.person_layout}:
                self.save_clsdet_lists(subset_name, lists.clsdet_list)
                if self._tasks & {VocTask.classification}:
                    self.save_class_lists(subset_name, lists.class_lists)
            if self._tasks & {VocTask.action_classification}:
                self.save_action_lists(subset_name, lists.action_list)
            if self._tasks & {VocTask.person_layout}:
                self.save_layout_lists(subset_name, lists.layout_list)
            if self._tasks & {VocTask.segmentation}:
                self.save_segm_lists(subset_name, lists.segm_list)

    def _export_annotations(self, item: DatasetItem, *,
            image_filename: str, lists: _Lists):
        labels = []
        bboxes = []
        masks = []
        for a in item.annotations:
            if isinstance(a, Label):
                labels.append(a)
            elif isinstance(a, Bbox):
                bboxes.append(a)
            elif isinstance(a, Mask):
                masks.append(a)

        if self._tasks & {VocTask.detection, VocTask.person_layout,
                VocTask.action_classification}:
            root_elem = ET.Element('annotation')
            if '_' in item.id:
                folder = item.id[ : item.id.find('_')]
            else:
                folder = ''
            ET.SubElement(root_elem, 'folder').text = folder
            ET.SubElement(root_elem, 'filename').text = image_filename

            source_elem = ET.SubElement(root_elem, 'source')
            ET.SubElement(source_elem, 'database').text = 'Unknown'
            ET.SubElement(source_elem, 'annotation').text = 'Unknown'
            ET.SubElement(source_elem, 'image').text = 'Unknown'

            if item.has_image and item.image.has_size:
                h, w = item.image.size
                size_elem = ET.SubElement(root_elem, 'size')
                ET.SubElement(size_elem, 'width').text = str(w)
                ET.SubElement(size_elem, 'height').text = str(h)
                ET.SubElement(size_elem, 'depth').text = ''

            item_segmented = 0 < len(masks)
            ET.SubElement(root_elem, 'segmented').text = \
                str(int(item_segmented))

            objects_with_parts = []
            objects_with_actions = defaultdict(dict)

            main_bboxes = []
            layout_bboxes = []
            for bbox in bboxes:
                label = self.get_label(bbox.label)
                if self._is_part(label):
                    layout_bboxes.append(bbox)
                elif self._is_label(label):
                    main_bboxes.append(bbox)

            for new_obj_id, obj in enumerate(main_bboxes):
                attr = obj.attributes

                obj_elem = ET.SubElement(root_elem, 'object')

                obj_label = self.get_label(obj.label)
                ET.SubElement(obj_elem, 'name').text = obj_label

                if 'pose' in attr:
                    ET.SubElement(obj_elem, 'pose').text = \
                        str(attr['pose'])

                ET.SubElement(obj_elem, 'truncated').text = \
                    '%d' % _convert_attr('truncated', attr, int, 0)
                ET.SubElement(obj_elem, 'occluded').text = \
                    '%d' % _convert_attr('occluded', attr, int, 0)
                ET.SubElement(obj_elem, 'difficult').text = \
                    '%d' % _convert_attr('difficult', attr, int, 0)

                bbox = obj.get_bbox()
                if bbox is not None:
                    _write_xml_bbox(bbox, obj_elem)

                for part_bbox in filter(
                        lambda x: obj.group and obj.group == x.group,
                        layout_bboxes):
                    part_elem = ET.SubElement(obj_elem, 'part')
                    ET.SubElement(part_elem, 'name').text = \
                        self.get_label(part_bbox.label)
                    _write_xml_bbox(part_bbox.get_bbox(), part_elem)

                    objects_with_parts.append(new_obj_id)

                label_actions = self._get_actions(obj_label)
                actions_elem = ET.Element('actions')
                for action in label_actions:
                    present = 0
                    if action in attr:
                        present = _convert_attr(action, attr,
                            lambda v: int(v is True), 0)
                        ET.SubElement(actions_elem, action).text = \
                            '%d' % present

                    objects_with_actions[new_obj_id][action] = present
                if len(actions_elem) != 0:
                    obj_elem.append(actions_elem)

                if self._allow_attributes:
                    native_attrs = set(self.BUILTIN_ATTRS)
                    native_attrs.update(label_actions)

                    attrs_elem = ET.Element('attributes')
                    for k, v in attr.items():
                        if k in native_attrs:
                            continue
                        attr_elem = ET.SubElement(attrs_elem, 'attribute')
                        ET.SubElement(attr_elem, 'name').text = str(k)
                        ET.SubElement(attr_elem, 'value').text = str(v)
                    if len(attrs_elem):
                        obj_elem.append(attrs_elem)

            if self._tasks & {VocTask.detection, VocTask.person_layout,
                    VocTask.action_classification}:
                ann_path = osp.join(self._ann_dir, item.id + '.xml')
                os.makedirs(osp.dirname(ann_path), exist_ok=True)
                with open(ann_path, 'w', encoding='utf-8') as f:
                    f.write(ET.tostring(root_elem,
                        encoding='unicode', pretty_print=True))

            lists.clsdet_list[item.id] = True

            if objects_with_parts:
                lists.layout_list[item.id] = objects_with_parts

            if objects_with_actions:
                lists.action_list[item.id] = objects_with_actions

        for label_ann in labels:
            label = self.get_label(label_ann.label)
            if not self._is_label(label):
                continue
            class_list = lists.class_lists.get(item.id, set())
            class_list.add(label_ann.label)
            lists.class_lists[item.id] = class_list

            lists.clsdet_list[item.id] = True

        if masks and VocTask.segmentation in self._tasks:
            compiled_mask = CompiledMask.from_instance_masks(masks,
                instance_labels=[self._label_id_mapping(m.label)
                    for m in masks])

            self.save_segm(
                osp.join(self._segm_dir, item.id + VocPath.SEGM_EXT),
                compiled_mask.class_mask)
            self.save_segm(
                osp.join(self._inst_dir, item.id + VocPath.SEGM_EXT),
                compiled_mask.instance_mask,
                colormap=VocInstColormap)

            lists.segm_list[item.id] = True
        elif not masks and self._patch:
            cls_mask_path = osp.join(self._segm_dir,
                item.id + VocPath.SEGM_EXT)
            if osp.isfile(cls_mask_path):
                os.remove(cls_mask_path)

            inst_mask_path = osp.join(self._inst_dir,
                item.id + VocPath.SEGM_EXT)
            if osp.isfile(inst_mask_path):
                os.remove(inst_mask_path)

        if len(item.annotations) == 0:
            lists.clsdet_list[item.id] = None
            lists.layout_list[item.id] = None
            lists.action_list[item.id] = None
            lists.segm_list[item.id] = None

    @staticmethod
    def _get_filtered_lines(path, patch, subset, items=None):
        lines = {}
        with open(path, encoding='utf-8') as f:
            for line in f:
                line = line.strip()
                if not line:
                    continue
                line_parts = line.split(maxsplit=1)
                if len(line_parts) < 2:
                    line_parts.append('')
                item, text = line_parts
                if not patch or patch.updated_items.get((item, subset)) != \
                        ItemStatus.removed:
                    lines.setdefault(item, []).append(text)
        if items is not None:
            items.update((k, True) for k in lines)
        return lines

    def save_action_lists(self, subset_name, action_list):
        os.makedirs(self._action_subsets_dir, exist_ok=True)

        ann_file = osp.join(self._action_subsets_dir, subset_name + '.txt')
        items = {k: True for k in action_list}
        if self._patch and osp.isfile(ann_file):
            self._get_filtered_lines(ann_file, self._patch, subset_name, items)

        if items or self._keep_empty:
            with open(ann_file, 'w', encoding='utf-8') as f:
                for item in items:
                    f.write('%s\n' % item)
        elif osp.isfile(ann_file):
            os.remove(ann_file)

        if not items and not self._patch and not self._keep_empty:
            return

        def _write_item(f, item, objs, action):
            if not objs:
                return
            for obj_id, obj_actions in objs.items():
                presented = obj_actions[action]
                f.write('%s %s % d\n' % \
                    (item, 1 + obj_id, 1 if presented else -1))

        all_actions = {
            act: osp.join(self._action_subsets_dir,
                '%s_%s.txt' % (act, subset_name))
            for act in chain(*(self._get_actions(l) for l in self._label_map))
        }
        for action, ann_file in all_actions.items():
            if not items and not self._keep_empty:
                if osp.isfile(ann_file):
                    os.remove(ann_file)
                continue

            lines = {}
            if self._patch and osp.isfile(ann_file):
                lines = self._get_filtered_lines(ann_file, None, subset_name)

            with open(ann_file, 'w', encoding='utf-8') as f:
                for item in items:
                    if item in action_list:
                        _write_item(f, item, action_list[item], action)
                    elif item in lines:
                        print(item, *lines[item], file=f)

    def save_class_lists(self, subset_name, class_lists):
        def _write_item(f, item, item_labels):
            if not item_labels:
                return
            item_labels = [self.get_label(l) for l in item_labels]
            presented = label in item_labels
            f.write('%s % d\n' % (item, 1 if presented else -1))

        os.makedirs(self._cls_subsets_dir, exist_ok=True)

        for label in self._label_map:
            ann_file = osp.join(self._cls_subsets_dir,
                '%s_%s.txt' % (label, subset_name))
            items = {k: True for k in class_lists}
            lines = {}
            if self._patch and osp.isfile(ann_file):
                lines = self._get_filtered_lines(ann_file, self._patch,
                    subset_name, items)

            if not items and not self._keep_empty:
                if osp.isfile(ann_file):
                    os.remove(ann_file)
                continue

            with open(ann_file, 'w', encoding='utf-8') as f:
                for item in items:
                    if item in class_lists:
                        _write_item(f, item, class_lists[item])
                    elif item in lines:
                        print(item, *lines[item], file=f)

    def save_clsdet_lists(self, subset_name, clsdet_list):
        os.makedirs(self._cls_subsets_dir, exist_ok=True)

        ann_file = osp.join(self._cls_subsets_dir, subset_name + '.txt')
        items = {k: True for k in clsdet_list}
        if self._patch and osp.isfile(ann_file):
            self._get_filtered_lines(ann_file, self._patch, subset_name, items)

        if items or self._keep_empty:
            with open(ann_file, 'w', encoding='utf-8') as f:
                for item in items:
                    f.write('%s\n' % item)
        elif osp.isfile(ann_file):
            os.remove(ann_file)

    def save_segm_lists(self, subset_name, segm_list):
        os.makedirs(self._segm_subsets_dir, exist_ok=True)

        ann_file = osp.join(self._segm_subsets_dir, subset_name + '.txt')
        items = {k: True for k in segm_list}
        if self._patch and osp.isfile(ann_file):
            self._get_filtered_lines(ann_file, self._patch, subset_name, items)

        if items or self._keep_empty:
            with open(ann_file, 'w', encoding='utf-8') as f:
                for item in items:
                    f.write('%s\n' % item)
        elif osp.isfile(ann_file):
            os.remove(ann_file)

    def save_layout_lists(self, subset_name, layout_list):
        def _write_item(f, item, item_layouts):
            if 1 < len(item.split()):
                item = '\"' + item + '\"'
            if item_layouts:
                for obj_id in item_layouts:
                    f.write('%s % d\n' % (item, 1 + obj_id))
            else:
                f.write('%s\n' % item)

        os.makedirs(self._layout_subsets_dir, exist_ok=True)

        ann_file = osp.join(self._layout_subsets_dir, subset_name + '.txt')
        items = {k: True for k in layout_list}
        lines = {}
        if self._patch and osp.isfile(ann_file):
            self._get_filtered_lines(ann_file, self._patch, subset_name, items)

        if not items and not self._keep_empty:
            if osp.isfile(ann_file):
                os.remove(ann_file)
            return

        with open(ann_file, 'w', encoding='utf-8') as f:
            for item in items:
                if item in layout_list:
                    _write_item(f, item, layout_list[item])
                elif item in lines:
                    print(item, *lines[item], file=f)

    def save_segm(self, path, mask, colormap=None):
        if self._apply_colormap:
            if colormap is None:
                colormap = self._categories[AnnotationType.mask].colormap
            mask = paint_mask(mask, colormap)
        save_image(path, mask, create_dir=True)

    def save_label_map(self):
        if self._save_dataset_meta:
            write_meta_file(self._save_dir, self._label_map)
        else:
            path = osp.join(self._save_dir, VocPath.LABELMAP_FILE)
            write_label_map(path, self._label_map)

    def _load_categories(self, label_map_source):
        if label_map_source == LabelmapType.voc.name:
            # use the default VOC colormap
            label_map = make_voc_label_map()

        elif label_map_source == LabelmapType.source.name and \
                AnnotationType.mask not in self._extractor.categories():
            # generate colormap for input labels
            labels = self._extractor.categories() \
                .get(AnnotationType.label, LabelCategories())
            label_map = OrderedDict((item.name, [None, [], []])
                for item in labels.items)

        elif label_map_source == LabelmapType.source.name and \
                AnnotationType.mask in self._extractor.categories():
            # use source colormap
            labels = self._extractor.categories()[AnnotationType.label]
            colors = self._extractor.categories()[AnnotationType.mask]
            label_map = OrderedDict()
            for idx, item in enumerate(labels.items):
                color = colors.colormap.get(idx)
                if color is not None:
                    label_map[item.name] = [color, [], []]

        elif isinstance(label_map_source, dict):
            label_map = OrderedDict(
                sorted(label_map_source.items(), key=lambda e: e[0]))

        elif isinstance(label_map_source, str) and osp.isfile(label_map_source):
            if has_meta_file(label_map_source):
                label_map = parse_meta_file(label_map_source)
            else:
                label_map = parse_label_map(label_map_source)

        else:
            raise Exception("Wrong labelmap specified: '%s', "
                "expected one of %s or a file path" % \
                (label_map_source, ', '.join(t.name for t in LabelmapType)))

        bg_label = find(label_map.items(), lambda x: x[1][0] == (0, 0, 0))
        if bg_label is None:
            bg_label = 'background'
            if bg_label not in label_map:
                has_colors = any(v[0] is not None for v in label_map.values())
                color = (0, 0, 0) if has_colors else None
                label_map[bg_label] = [color, [], []]
            label_map.move_to_end(bg_label, last=False)

        self._categories = make_voc_categories(label_map)

        # Update colors with assigned values
        colormap = self._categories[AnnotationType.mask].colormap
        for label_id, color in colormap.items():
            label_desc = label_map[
                self._categories[AnnotationType.label].items[label_id].name]
            label_desc[0] = color

        self._label_map = label_map
        self._label_id_mapping = self._make_label_id_map()

    def _is_label(self, s):
        return self._label_map.get(s) is not None

    def _is_part(self, s):
        for label_desc in self._label_map.values():
            if s in label_desc[1]:
                return True
        return False

    def _is_action(self, label, s):
        return s in self._get_actions(label)

    def _get_actions(self, label):
        label_desc = self._label_map.get(label)
        if not label_desc:
            return []
        return label_desc[2]

    def _make_label_id_map(self):
        map_id, id_mapping, src_labels, dst_labels = make_label_id_mapping(
            self._extractor.categories().get(AnnotationType.label),
            self._categories[AnnotationType.label])

        void_labels = [src_label for src_id, src_label in src_labels.items()
            if src_label not in dst_labels]
        if void_labels:
            log.warning("The following labels are remapped to background: %s" %
                ', '.join(void_labels))
        log.debug("Saving segmentations with the following label mapping: \n%s" %
            '\n'.join(["#%s '%s' -> #%s '%s'" %
                (
                    src_id, src_label, id_mapping[src_id],
                    self._categories[AnnotationType.label] \
                        .items[id_mapping[src_id]].name
                )
                for src_id, src_label in src_labels.items()
            ])
        )

        return map_id

    def _remap_mask(self, mask):
        return remap_mask(mask, self._label_id_mapping)

    @classmethod
    def patch(cls, dataset, patch, save_dir, **kwargs):
        conv = cls(patch.as_dataset(dataset), save_dir=save_dir, **kwargs)
        conv._patch = patch
        conv.apply()

        for filename in os.listdir(conv._cls_subsets_dir):
            if '_' not in filename or not filename.endswith('.txt'):
                continue

            label, subset = osp.splitext(filename)[0].split('_', maxsplit=1)
            if label not in conv._label_map or subset not in dataset.subsets():
                os.remove(osp.join(conv._cls_subsets_dir, filename))

        # Find images that need to be removed
        # images from different subsets are stored in the common directory
        # Avoid situations like:
        # (a, test): added
        # (a, train): removed
        # where the second line removes images from the first.
        ids_to_remove = {}
        for (item_id, subset), status in patch.updated_items.items():
            if status != ItemStatus.removed:
                item = patch.data.get(item_id, subset)
            else:
                item = DatasetItem(item_id, subset=subset)

            if not (status == ItemStatus.removed or not item.has_image):
                ids_to_remove[item_id] = (item, False)
            else:
                ids_to_remove.setdefault(item_id, (item, True))

        for item, to_remove in ids_to_remove.values():
            if not to_remove:
                continue

            if conv._tasks & {VocTask.detection,
                    VocTask.action_classification, VocTask.person_layout}:
                ann_path = osp.join(conv._ann_dir, item.id + '.xml')
                if osp.isfile(ann_path):
                    os.remove(ann_path)

            image_path = osp.join(conv._images_dir,
                conv._make_image_filename(item))
            if osp.isfile(image_path):
                os.unlink(image_path)

            if not [a for a in item.annotations
                    if a.type is AnnotationType.mask]:
                path = osp.join(save_dir, VocPath.SEGMENTATION_DIR,
                    item.id + VocPath.SEGM_EXT)
                if osp.isfile(path):
                    os.unlink(path)

                path = osp.join(save_dir, VocPath.INSTANCES_DIR,
                    item.id + VocPath.SEGM_EXT)
                if osp.isfile(path):
                    os.unlink(path)

class VocClassificationConverter(VocConverter):
    def __init__(self, *args, **kwargs):
        kwargs['tasks'] = VocTask.classification
        super().__init__(*args, **kwargs)

class VocDetectionConverter(VocConverter):
    def __init__(self, *args, **kwargs):
        kwargs['tasks'] = VocTask.detection
        super().__init__(*args, **kwargs)

class VocLayoutConverter(VocConverter):
    def __init__(self, *args, **kwargs):
        kwargs['tasks'] = VocTask.person_layout
        super().__init__(*args, **kwargs)

class VocActionConverter(VocConverter):
    def __init__(self, *args, **kwargs):
        kwargs['tasks'] = VocTask.action_classification
        super().__init__(*args, **kwargs)

class VocSegmentationConverter(VocConverter):
    def __init__(self, *args, **kwargs):
        kwargs['tasks'] = VocTask.segmentation
        super().__init__(*args, **kwargs)<|MERGE_RESOLUTION|>--- conflicted
+++ resolved
@@ -182,11 +182,7 @@
             lists = self._Lists()
 
             for item in self._with_progress(subset,
-<<<<<<< HEAD
-                    desc=f"Exporting {subset_name}"):
-=======
                     desc=f"Exporting '{subset_name}'"):
->>>>>>> 009a0e75
                 log.debug("Converting item '%s'", item.id)
 
                 try:

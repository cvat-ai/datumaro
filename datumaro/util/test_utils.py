# Copyright (C) 2019-2022 Intel Corporation
# Copyright (C) 2022 CVAT.ai Corporation
#
# SPDX-License-Identifier: MIT

import contextlib
import inspect
import os
import os.path as osp
import tempfile
import unittest
import unittest.mock
import warnings
from enum import Enum, auto
from glob import glob
from typing import Any, Collection, Optional, Union

from typing_extensions import Literal

from datumaro.components.annotation import AnnotationType
from datumaro.components.dataset import Dataset, IDataset
from datumaro.components.media import Image, MultiframeImage, PointCloud
from datumaro.util import filter_dict, find
from datumaro.util.os_util import rmfile, rmtree


class Dimensions(Enum):
    dim_2d = auto()
    dim_3d = auto()


def current_function_name(depth=1):
    return inspect.getouterframes(inspect.currentframe())[depth].function


class FileRemover:
    def __init__(self, path, is_dir=False):
        self.path = path
        self.is_dir = is_dir

    def __enter__(self):
        return self.path

    def __exit__(self, exc_type=None, exc_value=None, traceback=None):
        if self.is_dir:
            try:
                rmtree(self.path)
            except unittest.SkipTest:
                # Suppress skip test errors from git.util.rmtree
                if not exc_type:
                    raise
        else:
            rmfile(self.path)


class TestDir(FileRemover):
    """
    Creates a temporary directory for a test. Uses the name of
    the test function to name the directory.

    Usage:

    .. code-block::

        with TestDir() as test_dir:
            ...
    """

    def __init__(self, path: Optional[str] = None, frame_id: int = 2):
        if not path:
            prefix = f"temp_{current_function_name(frame_id)}-"
        else:
            prefix = None
        self._prefix = prefix

        super().__init__(path, is_dir=True)

    def __enter__(self) -> str:
        """
        Creates a test directory.

        Returns: path to the directory
        """

        path = self.path

        if path is None:
            path = tempfile.mkdtemp(dir=os.getcwd(), prefix=self._prefix)
            self.path = path
        else:
            os.makedirs(path, exist_ok=False)

        return path


def compare_categories(test, expected, actual):
    test.assertEqual(sorted(expected, key=lambda t: t.value), sorted(actual, key=lambda t: t.value))

    if AnnotationType.label in expected:
        test.assertEqual(
            expected[AnnotationType.label].items,
            actual[AnnotationType.label].items,
        )
    if AnnotationType.mask in expected:
        test.assertEqual(
            expected[AnnotationType.mask].colormap,
            actual[AnnotationType.mask].colormap,
        )
    if AnnotationType.points in expected:
        test.assertEqual(
            expected[AnnotationType.points].items,
            actual[AnnotationType.points].items,
        )


IGNORE_ALL = "*"


def _compare_annotations(expected, actual, ignored_attrs=None):
    if not ignored_attrs:
        return expected == actual

    a_attr = expected.attributes
    b_attr = actual.attributes

    if ignored_attrs != IGNORE_ALL:
        expected.attributes = filter_dict(a_attr, exclude_keys=ignored_attrs)
        actual.attributes = filter_dict(b_attr, exclude_keys=ignored_attrs)
    else:
        expected.attributes = {}
        actual.attributes = {}

    r = expected == actual

    expected.attributes = a_attr
    actual.attributes = b_attr

    return r


def compare_datasets(
    test,
    expected: IDataset,
    actual: IDataset,
    ignored_attrs: Union[None, Literal["*"], Collection[str]] = None,
    require_media: bool = False,
    require_images: bool = False,
):
    compare_categories(test, expected.categories(), actual.categories())

    test.assertTrue(issubclass(actual.media_type(), expected.media_type()))

    test.assertEqual(sorted(expected.subsets()), sorted(actual.subsets()))
    test.assertEqual(len(expected), len(actual))

    for item_a in expected:
        item_b = find(actual, lambda x: x.id == item_a.id and x.subset == item_a.subset)
        test.assertFalse(item_b is None, item_a.id)

        if ignored_attrs and ignored_attrs != IGNORE_ALL:
            test.assertEqual(
                item_a.attributes,
                filter_dict(item_b.attributes, exclude_keys=ignored_attrs),
                item_a.id,
            )
        elif not ignored_attrs:
            test.assertEqual(item_a.attributes, item_b.attributes, item_a.id)

        if require_images:
            warnings.warn(
                "'require_images' is deprecated and will be "
                "removed in future. Use 'require_media' instead.",
                DeprecationWarning,
                stacklevel=2,
            )
        require_media = require_media or require_images

        if require_media and item_a.media and item_b.media:
            if isinstance(item_a.media, Image):
                test.assertEqual(item_a.media, item_b.media, item_a.id)
            elif isinstance(item_a.media, PointCloud):
                test.assertEqual(item_a.media.extra_images, item_b.media.extra_images, item_a.id)
            elif isinstance(item_a.media, MultiframeImage):
                test.assertEqual(item_a.media.data, item_b.media.data, item_a.id)
        test.assertEqual(len(item_a.annotations), len(item_b.annotations), item_a.id)
        for ann_a in item_a.annotations:
            # We might find few corresponding items, so check them all
            ann_b_matches = [x for x in item_b.annotations if x.type == ann_a.type]
            test.assertFalse(len(ann_b_matches) == 0, "ann id: %s" % ann_a.id)

            ann_b = find(
                ann_b_matches, lambda x: _compare_annotations(x, ann_a, ignored_attrs=ignored_attrs)
            )
            if ann_b is None:
                test.fail("ann %s, candidates %s" % (ann_a, ann_b_matches))
            item_b.annotations.remove(ann_b)  # avoid repeats


def compare_datasets_strict(test, expected: IDataset, actual: IDataset):
    # Compares datasets for strong equality

    test.assertEqual(expected.media_type(), actual.media_type())
    test.assertEqual(expected.categories(), actual.categories())

    test.assertListEqual(sorted(expected.subsets()), sorted(actual.subsets()))
    test.assertEqual(len(expected), len(actual))

    for subset_name in expected.subsets():
        e_subset = expected.get_subset(subset_name)
        a_subset = actual.get_subset(subset_name)
        test.assertEqual(len(e_subset), len(a_subset))
        for idx, (item_a, item_b) in enumerate(zip(e_subset, a_subset)):
            test.assertEqual(item_a, item_b, "%s:\n%s\nvs.\n%s\n" % (idx, item_a, item_b))


def compare_datasets_3d(
    test,
    expected: IDataset,
    actual: IDataset,
    ignored_attrs: Union[None, Literal["*"], Collection[str]] = None,
    require_point_cloud: bool = False,
):
    compare_categories(test, expected.categories(), actual.categories())

    if actual.subsets():
        test.assertEqual(sorted(expected.subsets()), sorted(actual.subsets()))

    test.assertEqual(len(expected), len(actual))
    for item_a in expected:
        item_b = find(actual, lambda x: x.id == item_a.id)
        test.assertFalse(item_b is None, item_a.id)

        if ignored_attrs and ignored_attrs != IGNORE_ALL:
            test.assertEqual(
                item_a.attributes,
                filter_dict(item_b.attributes, exclude_keys=ignored_attrs),
                item_a.id,
            )
        elif not ignored_attrs:
            test.assertEqual(item_a.attributes, item_b.attributes, item_a.id)

        if (require_point_cloud and item_a.media) or (item_a.media and item_b.media):
            test.assertEqual(item_a.media.path, item_b.media.path, item_a.id)
            test.assertEqual(
                set(img.path for img in item_a.media.extra_images),
                set(img.path for img in item_b.media.extra_images),
                item_a.id,
            )
        test.assertEqual(len(item_a.annotations), len(item_b.annotations))
        for ann_a in item_a.annotations:
            # We might find few corresponding items, so check them all
            ann_b_matches = [x for x in item_b.annotations if x.type == ann_a.type]
            test.assertFalse(len(ann_b_matches) == 0, "ann id: %s" % ann_a.id)

            ann_b = find(
                ann_b_matches, lambda x: _compare_annotations(x, ann_a, ignored_attrs=ignored_attrs)
            )
            if ann_b is None:
                test.fail("ann %s, candidates %s" % (ann_a, ann_b_matches))
            item_b.annotations.remove(ann_b)  # avoid repeats


def check_save_and_load(
    test,
    source_dataset,
    converter,
    test_dir,
    importer,
    target_dataset=None,
    importer_args=None,
    compare=None,
    **cmp_kwargs,
):
    converter(source_dataset, test_dir)

    if importer_args is None:
        importer_args = {}
    parsed_dataset = Dataset.import_from(test_dir, importer, **importer_args)

    if target_dataset is None:
        target_dataset = source_dataset

    if not compare and cmp_kwargs.get("dimension") is Dimensions.dim_3d:
        compare = compare_datasets_3d
        del cmp_kwargs["dimension"]
    elif not compare:
        compare = compare_datasets
    compare(test, expected=target_dataset, actual=parsed_dataset, **cmp_kwargs)


def compare_dirs(test, expected: str, actual: str):
    """
    Compares file and directory structures in the given directories.
    Empty directories are skipped.
    """
    skip_empty_dirs = True

    for a_path in glob(osp.join(expected, "**", "*"), recursive=True):
        rel_path = osp.relpath(a_path, expected)
        b_path = osp.join(actual, rel_path)
        if osp.isdir(a_path):
            if not (skip_empty_dirs and not os.listdir(a_path)):
                test.assertTrue(osp.isdir(b_path), rel_path)
            continue

        test.assertTrue(osp.isfile(b_path), rel_path)
        with open(a_path, "rb") as a_file, open(b_path, "rb") as b_file:
            test.assertEqual(a_file.read(), b_file.read(), rel_path)


<<<<<<< HEAD
def run_datum(test: Union[unittest.TestCase, Any], *args, expected_code: int = 0) -> None:
    from datumaro.cli.__main__ import main

    if isinstance(test, unittest.TestCase):
        # Unittest
        test.assertEqual(expected_code, main(args), str(args))
    else:
        # Pytest case
        assert expected_code == main(args)
=======
def run_datum(test: Union[unittest.TestCase, Any], *args, expected_code: int = 0):
    from datumaro.cli.__main__ import main

    status = main(args)

    if isinstance(test, unittest.TestCase):
        test.assertEqual(expected_code, status, str(args))
    else:
        assert status == expected_code
>>>>>>> bfa05a1e


@contextlib.contextmanager
def mock_tfds_data(example=None, subsets=("train",)):
    import tensorflow as tf
    import tensorflow_datasets as tfds

    NUM_EXAMPLES = 1

    if example:

        def as_dataset(self, *args, **kwargs):
            return tf.data.Dataset.from_tensors(example)

    else:
        as_dataset = None

    with tfds.testing.mock_data(num_examples=NUM_EXAMPLES, as_dataset_fn=as_dataset):
        # The mock version of DatasetBuilder.__init__ installed by mock_data
        # doesn't initialize split info, which TfdsExtractor needs to function.
        # So we mock it again to fix that. See also TFDS feature request at
        # <https://github.com/tensorflow/datasets/issues/3631>.
        original_init = tfds.core.DatasetBuilder.__init__

        def new_init(self, **kwargs):
            original_init(self, **kwargs)
            self.info.set_splits(
                tfds.core.SplitDict(
                    [
                        tfds.core.SplitInfo(
                            name=subset_name, shard_lengths=[NUM_EXAMPLES], num_bytes=1234
                        )
                        for subset_name in subsets
                    ],
                    dataset_name=self.name,
                ),
            )

        with unittest.mock.patch("tensorflow_datasets.core.DatasetBuilder.__init__", new_init):
            yield<|MERGE_RESOLUTION|>--- conflicted
+++ resolved
@@ -308,27 +308,17 @@
             test.assertEqual(a_file.read(), b_file.read(), rel_path)
 
 
-<<<<<<< HEAD
 def run_datum(test: Union[unittest.TestCase, Any], *args, expected_code: int = 0) -> None:
     from datumaro.cli.__main__ import main
 
+    status = main(args)
+
     if isinstance(test, unittest.TestCase):
         # Unittest
-        test.assertEqual(expected_code, main(args), str(args))
+        test.assertEqual(expected_code, status, str(args))
     else:
         # Pytest case
-        assert expected_code == main(args)
-=======
-def run_datum(test: Union[unittest.TestCase, Any], *args, expected_code: int = 0):
-    from datumaro.cli.__main__ import main
-
-    status = main(args)
-
-    if isinstance(test, unittest.TestCase):
-        test.assertEqual(expected_code, status, str(args))
-    else:
         assert status == expected_code
->>>>>>> bfa05a1e
 
 
 @contextlib.contextmanager
